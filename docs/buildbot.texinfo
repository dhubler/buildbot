\input texinfo @c -*-texinfo-*-
@c %**start of header
@setfilename buildbot.info
@settitle BuildBot Manual 0.7.9
@defcodeindex cs
@defcodeindex sl
@defcodeindex bf
@defcodeindex bs
@defcodeindex st
@defcodeindex bc
@c %**end of header

@c these indices are for classes useful in a master.cfg config file
@c @csindex : Change Sources
@c @slindex : Schedulers and Locks
@c @bfindex : Build Factories
@c @bsindex : Build Steps
@c @stindex : Status Targets

@c @bcindex : keys that make up BuildmasterConfig

@copying
This is the BuildBot manual.

Copyright (C) 2005,2006 Brian Warner

Copying and distribution of this file, with or without
modification, are permitted in any medium without royalty
provided the copyright notice and this notice are preserved.

@end copying

@titlepage
@title BuildBot
@page
@vskip 0pt plus 1filll
@insertcopying
@end titlepage

@c Output the table of the contents at the beginning.
@contents

@ifnottex
@node Top, Introduction, (dir), (dir)
@top BuildBot

@insertcopying
@end ifnottex

@menu
* Introduction::                What the BuildBot does.
* Installation::                Creating a buildmaster and buildslaves,
                                running them.
* Concepts::                    What goes on in the buildbot's little mind.
* Configuration::               Controlling the buildbot.
* Getting Source Code Changes::  Discovering when to run a build.
* Build Process::               Controlling how each build is run.
* Status Delivery::             Telling the world about the build's results.
* Command-line tool::           
* Resources::                   Getting help.
* Developer's Appendix::        
* Index of Useful Classes::     
* Index of master.cfg keys::    
* Index::                       Complete index.

@detailmenu
 --- The Detailed Node Listing ---

Introduction

* History and Philosophy::      
* System Architecture::         
* Control Flow::                

System Architecture

* BuildSlave Connections::      
* Buildmaster Architecture::    
* Status Delivery Architecture::  

Installation

* Requirements::                
* Installing the code::         
* Creating a buildmaster::      
* Upgrading an Existing Buildmaster::  
* Creating a buildslave::       
* Launching the daemons::       
* Logfiles::                    
* Shutdown::                    
* Maintenance::                 
* Troubleshooting::             

Creating a buildslave

* Buildslave Options::          

Troubleshooting

* Starting the buildslave::     
* Connecting to the buildmaster::  
* Forcing Builds::              

Concepts

* Version Control Systems::     
* Schedulers::                  
* BuildSet::                    
* BuildRequest::                
* Builder::                     
* Users::                       
* Build Properties::            

Version Control Systems

* Generalizing VC Systems::     
* Source Tree Specifications::  
* How Different VC Systems Specify Sources::  
* Attributes of Changes::       

Users

* Doing Things With Users::     
* Email Addresses::             
* IRC Nicknames::               
* Live Status Clients::         

Configuration

* Config File Format::          
* Loading the Config File::     
* Testing the Config File::     
* Defining the Project::        
* Change Sources and Schedulers::  
* Setting the slaveport::       
* Buildslave Specifiers::       
* Defining Global Properties::  
* Defining Builders::           
* Defining Status Targets::     
* Debug options::               

Change Sources and Schedulers

* Scheduler Scheduler::         
* AnyBranchScheduler::          
* Dependent Scheduler::         
* Periodic Scheduler::          
* Nightly Scheduler::           
* Try Schedulers::              
* Triggerable Scheduler::       

Buildslave Specifiers

* When Buildslaves Go Missing::  

Getting Source Code Changes

* Change Sources::              
* Choosing ChangeSources::      
* CVSToys - PBService::         
* Mail-parsing ChangeSources::  
* PBChangeSource::              
* P4Source::                    
* BonsaiPoller::                
* SVNPoller::                   
* MercurialHook::               

Mail-parsing ChangeSources

* Subscribing the Buildmaster::  
* Using Maildirs::              
* Parsing Email Change Messages::  

Parsing Email Change Messages

* FCMaildirSource::             
* SyncmailMaildirSource::       
* BonsaiMaildirSource::         
* SVNCommitEmailMaildirSource::  

Build Process

* Build Steps::                 
* Interlocks::                  
* Build Factories::             

Build Steps

* Common Parameters::           
* Using Build Properties::      
* Source Checkout::             
* ShellCommand::                
* Simple ShellCommand Subclasses::  
* Python BuildSteps::           
* Transferring Files::          
* Triggering Schedulers::       
* Writing New BuildSteps::      

Source Checkout

* CVS::                         
* SVN::                         
* Darcs::                       
* Mercurial::                   
* Arch::                        
* Bazaar::                      
* Bzr::                         
* P4::                          
* Git::                         

Simple ShellCommand Subclasses

* Configure::                   
* Compile::                     
* Test::                        
* TreeSize::                    
* PerlModuleTest::              
* SetProperty::                 

Python BuildSteps

* BuildEPYDoc::                 
* PyFlakes::                    

Writing New BuildSteps

* BuildStep LogFiles::          
* Reading Logfiles::            
* Adding LogObservers::         
* BuildStep URLs::              

Build Factories

* BuildStep Objects::           
* BuildFactory::                
* Process-Specific build factories::  

BuildStep Objects

* BuildFactory Attributes::     
* Quick builds::                

BuildFactory

* BuildFactory Attributes::     
* Quick builds::                

Process-Specific build factories

* GNUAutoconf::                 
* CPAN::                        
* Python distutils::            
* Python/Twisted/trial projects::  

Status Delivery

* WebStatus::                   
* MailNotifier::                
* IRC Bot::                     
* PBListener::                  
* Writing New Status Plugins::  

WebStatus

* WebStatus Configuration Parameters::  
* Buildbot Web Resources::      
* XMLRPC server::               
* HTML Waterfall::              

Command-line tool

* Administrator Tools::         
* Developer Tools::             
* Other Tools::                 
* .buildbot config directory::  

Developer Tools

* statuslog::                   
* statusgui::                   
* try::                         

waiting for results

* try --diff::                  

Other Tools

* sendchange::                  
* debugclient::                 

@end detailmenu
@end menu

@node Introduction, Installation, Top, Top
@chapter Introduction

@cindex introduction

The BuildBot is a system to automate the compile/test cycle required by most
software projects to validate code changes. By automatically rebuilding and
testing the tree each time something has changed, build problems are
pinpointed quickly, before other developers are inconvenienced by the
failure. The guilty developer can be identified and harassed without human
intervention. By running the builds on a variety of platforms, developers
who do not have the facilities to test their changes everywhere before
checkin will at least know shortly afterwards whether they have broken the
build or not. Warning counts, lint checks, image size, compile time, and
other build parameters can be tracked over time, are more visible, and
are therefore easier to improve.

The overall goal is to reduce tree breakage and provide a platform to
run tests or code-quality checks that are too annoying or pedantic for
any human to waste their time with. Developers get immediate (and
potentially public) feedback about their changes, encouraging them to
be more careful about testing before checkin.

Features:

@itemize @bullet
@item
run builds on a variety of slave platforms
@item
arbitrary build process: handles projects using C, Python, whatever
@item
minimal host requirements: python and Twisted
@item
slaves can be behind a firewall if they can still do checkout
@item
status delivery through web page, email, IRC, other protocols
@item
track builds in progress, provide estimated completion time
@item
flexible configuration by subclassing generic build process classes
@item
debug tools to force a new build, submit fake Changes, query slave status
@item
released under the GPL
@end itemize

@menu
* History and Philosophy::      
* System Architecture::         
* Control Flow::                
@end menu


@node History and Philosophy, System Architecture, Introduction, Introduction
@section History and Philosophy

@cindex Philosophy of operation

The Buildbot was inspired by a similar project built for a development
team writing a cross-platform embedded system. The various components
of the project were supposed to compile and run on several flavors of
unix (linux, solaris, BSD), but individual developers had their own
preferences and tended to stick to a single platform. From time to
time, incompatibilities would sneak in (some unix platforms want to
use @code{string.h}, some prefer @code{strings.h}), and then the tree
would compile for some developers but not others. The buildbot was
written to automate the human process of walking into the office,
updating a tree, compiling (and discovering the breakage), finding the
developer at fault, and complaining to them about the problem they had
introduced. With multiple platforms it was difficult for developers to
do the right thing (compile their potential change on all platforms);
the buildbot offered a way to help.

Another problem was when programmers would change the behavior of a
library without warning its users, or change internal aspects that
other code was (unfortunately) depending upon. Adding unit tests to
the codebase helps here: if an application's unit tests pass despite
changes in the libraries it uses, you can have more confidence that
the library changes haven't broken anything. Many developers
complained that the unit tests were inconvenient or took too long to
run: having the buildbot run them reduces the developer's workload to
a minimum.

In general, having more visibility into the project is always good,
and automation makes it easier for developers to do the right thing.
When everyone can see the status of the project, developers are
encouraged to keep the tree in good working order. Unit tests that
aren't run on a regular basis tend to suffer from bitrot just like
code does: exercising them on a regular basis helps to keep them
functioning and useful.

The current version of the Buildbot is additionally targeted at
distributed free-software projects, where resources and platforms are
only available when provided by interested volunteers. The buildslaves
are designed to require an absolute minimum of configuration, reducing
the effort a potential volunteer needs to expend to be able to
contribute a new test environment to the project. The goal is for
anyone who wishes that a given project would run on their favorite
platform should be able to offer that project a buildslave, running on
that platform, where they can verify that their portability code
works, and keeps working.

@node System Architecture, Control Flow, History and Philosophy, Introduction
@comment  node-name,  next,  previous,  up
@section System Architecture

The Buildbot consists of a single @code{buildmaster} and one or more
@code{buildslaves}, connected in a star topology. The buildmaster
makes all decisions about what, when, and how to build. It sends
commands to be run on the build slaves, which simply execute the
commands and return the results. (certain steps involve more local
decision making, where the overhead of sending a lot of commands back
and forth would be inappropriate, but in general the buildmaster is
responsible for everything).

The buildmaster is usually fed @code{Changes} by some sort of version
control system (@pxref{Change Sources}), which may cause builds to be
run. As the builds are performed, various status messages are
produced, which are then sent to any registered Status Targets
(@pxref{Status Delivery}).

@c @image{FILENAME, WIDTH, HEIGHT, ALTTEXT, EXTENSION}
@image{images/overview,,,Overview Diagram,}

The buildmaster is configured and maintained by the ``buildmaster
admin'', who is generally the project team member responsible for
build process issues. Each buildslave is maintained by a ``buildslave
admin'', who do not need to be quite as involved. Generally slaves are
run by anyone who has an interest in seeing the project work well on
their favorite platform.

@menu
* BuildSlave Connections::      
* Buildmaster Architecture::    
* Status Delivery Architecture::  
@end menu

@node BuildSlave Connections, Buildmaster Architecture, System Architecture, System Architecture
@subsection BuildSlave Connections

The buildslaves are typically run on a variety of separate machines,
at least one per platform of interest. These machines connect to the
buildmaster over a TCP connection to a publically-visible port. As a
result, the buildslaves can live behind a NAT box or similar
firewalls, as long as they can get to buildmaster. The TCP connections
are initiated by the buildslave and accepted by the buildmaster, but
commands and results travel both ways within this connection. The
buildmaster is always in charge, so all commands travel exclusively
from the buildmaster to the buildslave.

To perform builds, the buildslaves must typically obtain source code
from a CVS/SVN/etc repository. Therefore they must also be able to
reach the repository. The buildmaster provides instructions for
performing builds, but does not provide the source code itself.

@image{images/slaves,,,BuildSlave Connections,}

@node Buildmaster Architecture, Status Delivery Architecture, BuildSlave Connections, System Architecture
@subsection Buildmaster Architecture

The Buildmaster consists of several pieces:

@image{images/master,,,BuildMaster Architecture,}

@itemize @bullet

@item
Change Sources, which create a Change object each time something is
modified in the VC repository. Most ChangeSources listen for messages
from a hook script of some sort. Some sources actively poll the
repository on a regular basis. All Changes are fed to the Schedulers.

@item
Schedulers, which decide when builds should be performed. They collect
Changes into BuildRequests, which are then queued for delivery to
Builders until a buildslave is available.

@item
Builders, which control exactly @emph{how} each build is performed
(with a series of BuildSteps, configured in a BuildFactory). Each
Build is run on a single buildslave.

@item
Status plugins, which deliver information about the build results
through protocols like HTTP, mail, and IRC.

@end itemize

@image{images/slavebuilder,,,SlaveBuilders,}

Each Builder is configured with a list of BuildSlaves that it will use
for its builds. These buildslaves are expected to behave identically:
the only reason to use multiple BuildSlaves for a single Builder is to
provide a measure of load-balancing.

Within a single BuildSlave, each Builder creates its own SlaveBuilder
instance. These SlaveBuilders operate independently from each other.
Each gets its own base directory to work in. It is quite common to
have many Builders sharing the same buildslave. For example, there
might be two buildslaves: one for i386, and a second for PowerPC.
There may then be a pair of Builders that do a full compile/test run,
one for each architecture, and a lone Builder that creates snapshot
source tarballs if the full builders complete successfully. The full
builders would each run on a single buildslave, whereas the tarball
creation step might run on either buildslave (since the platform
doesn't matter when creating source tarballs). In this case, the
mapping would look like:

@example
Builder(full-i386)  ->  BuildSlaves(slave-i386)
Builder(full-ppc)   ->  BuildSlaves(slave-ppc)
Builder(source-tarball) -> BuildSlaves(slave-i386, slave-ppc)
@end example

and each BuildSlave would have two SlaveBuilders inside it, one for a
full builder, and a second for the source-tarball builder.

Once a SlaveBuilder is available, the Builder pulls one or more
BuildRequests off its incoming queue. (It may pull more than one if it
determines that it can merge the requests together; for example, there
may be multiple requests to build the current HEAD revision). These
requests are merged into a single Build instance, which includes the
SourceStamp that describes what exact version of the source code
should be used for the build. The Build is then randomly assigned to a
free SlaveBuilder and the build begins.


@node Status Delivery Architecture,  , Buildmaster Architecture, System Architecture
@subsection Status Delivery Architecture

The buildmaster maintains a central Status object, to which various
status plugins are connected. Through this Status object, a full
hierarchy of build status objects can be obtained.

@image{images/status,,,Status Delivery,}

The configuration file controls which status plugins are active. Each
status plugin gets a reference to the top-level Status object. From
there they can request information on each Builder, Build, Step, and
LogFile. This query-on-demand interface is used by the html.Waterfall
plugin to create the main status page each time a web browser hits the
main URL.

The status plugins can also subscribe to hear about new Builds as they
occur: this is used by the MailNotifier to create new email messages
for each recently-completed Build.

The Status object records the status of old builds on disk in the
buildmaster's base directory. This allows it to return information
about historical builds.

There are also status objects that correspond to Schedulers and
BuildSlaves. These allow status plugins to report information about
upcoming builds, and the online/offline status of each buildslave.


@node Control Flow,  , System Architecture, Introduction
@comment  node-name,  next,  previous,  up
@section Control Flow

A day in the life of the buildbot:

@itemize @bullet

@item
A developer commits some source code changes to the repository. A hook
script or commit trigger of some sort sends information about this
change to the buildmaster through one of its configured Change
Sources. This notification might arrive via email, or over a network
connection (either initiated by the buildmaster as it ``subscribes''
to changes, or by the commit trigger as it pushes Changes towards the
buildmaster). The Change contains information about who made the
change, what files were modified, which revision contains the change,
and any checkin comments.

@item
The buildmaster distributes this change to all of its configured
Schedulers. Any ``important'' changes cause the ``tree-stable-timer''
to be started, and the Change is added to a list of those that will go
into a new Build. When the timer expires, a Build is started on each
of a set of configured Builders, all compiling/testing the same source
code. Unless configured otherwise, all Builds run in parallel on the
various buildslaves.

@item
The Build consists of a series of Steps. Each Step causes some number
of commands to be invoked on the remote buildslave associated with
that Builder. The first step is almost always to perform a checkout of
the appropriate revision from the same VC system that produced the
Change. The rest generally perform a compile and run unit tests. As
each Step runs, the buildslave reports back command output and return
status to the buildmaster.

@item
As the Build runs, status messages like ``Build Started'', ``Step
Started'', ``Build Finished'', etc, are published to a collection of
Status Targets. One of these targets is usually the HTML ``Waterfall''
display, which shows a chronological list of events, and summarizes
the results of the most recent build at the top of each column.
Developers can periodically check this page to see how their changes
have fared. If they see red, they know that they've made a mistake and
need to fix it. If they see green, they know that they've done their
duty and don't need to worry about their change breaking anything.

@item
If a MailNotifier status target is active, the completion of a build
will cause email to be sent to any developers whose Changes were
incorporated into this Build. The MailNotifier can be configured to
only send mail upon failing builds, or for builds which have just
transitioned from passing to failing. Other status targets can provide
similar real-time notification via different communication channels,
like IRC.

@end itemize


@node Installation, Concepts, Introduction, Top
@chapter Installation

@menu
* Requirements::                
* Installing the code::         
* Creating a buildmaster::      
* Upgrading an Existing Buildmaster::  
* Creating a buildslave::       
* Launching the daemons::       
* Logfiles::                    
* Shutdown::                    
* Maintenance::                 
* Troubleshooting::             
@end menu

@node Requirements, Installing the code, Installation, Installation
@section Requirements

At a bare minimum, you'll need the following (for both the buildmaster
and a buildslave):

@itemize @bullet
@item
Python: http://www.python.org

Buildbot requires python-2.3 or later, and is primarily developed
against python-2.4. It is also tested against python-2.5 .

@item
Twisted: http://twistedmatrix.com

Both the buildmaster and the buildslaves require Twisted-2.0.x or
later. It has been tested against all releases of Twisted up to
Twisted-2.5.0 (the most recent as of this writing). As always, the
most recent version is recommended.

Twisted is delivered as a collection of subpackages. You'll need at
least "Twisted" (the core package), and you'll also want TwistedMail,
TwistedWeb, and TwistedWords (for sending email, serving a web status
page, and delivering build status via IRC, respectively). You might
also want TwistedConch (for the encrypted Manhole debug port). Note
that Twisted requires ZopeInterface to be installed as well.

@end itemize

Certain other packages may be useful on the system running the
buildmaster:

@itemize @bullet
@item
CVSToys: http://purl.net/net/CVSToys

If your buildmaster uses FreshCVSSource to receive change notification
from a cvstoys daemon, it will require CVSToys be installed (tested
with CVSToys-1.0.10). If the it doesn't use that source (i.e. if you
only use a mail-parsing change source, or the SVN notification
script), you will not need CVSToys.

@end itemize

And of course, your project's build process will impose additional
requirements on the buildslaves. These hosts must have all the tools
necessary to compile and test your project's source code.


@node Installing the code, Creating a buildmaster, Requirements, Installation
@section Installing the code

@cindex installation

The Buildbot is installed using the standard python @code{distutils}
module. After unpacking the tarball, the process is:

@example
python setup.py build
python setup.py install
@end example

where the install step may need to be done as root. This will put the
bulk of the code in somewhere like
/usr/lib/python2.3/site-packages/buildbot . It will also install the
@code{buildbot} command-line tool in /usr/bin/buildbot.

To test this, shift to a different directory (like /tmp), and run:

@example
buildbot --version
@end example

If it shows you the versions of Buildbot and Twisted, the install went
ok. If it says @code{no such command} or it gets an @code{ImportError}
when it tries to load the libaries, then something went wrong.
@code{pydoc buildbot} is another useful diagnostic tool.

Windows users will find these files in other places. You will need to
make sure that python can find the libraries, and will probably find
it convenient to have @code{buildbot} on your PATH.

If you wish, you can run the buildbot unit test suite like this:

@example
PYTHONPATH=. trial buildbot.test
@end example

This should run up to 192 tests, depending upon what VC tools you have
installed. On my desktop machine it takes about five minutes to
complete. Nothing should fail, a few might be skipped. If any of the
tests fail, you should stop and investigate the cause before
continuing the installation process, as it will probably be easier to
track down the bug early.

If you cannot or do not wish to install the buildbot into a site-wide
location like @file{/usr} or @file{/usr/local}, you can also install
it into the account's home directory. Do the install command like
this:

@example
python setup.py install --home=~
@end example

That will populate @file{~/lib/python} and create
@file{~/bin/buildbot}. Make sure this lib directory is on your
@code{PYTHONPATH}.


@node Creating a buildmaster, Upgrading an Existing Buildmaster, Installing the code, Installation
@section Creating a buildmaster

As you learned earlier (@pxref{System Architecture}), the buildmaster
runs on a central host (usually one that is publically visible, so
everybody can check on the status of the project), and controls all
aspects of the buildbot system. Let us call this host
@code{buildbot.example.org}.

You may wish to create a separate user account for the buildmaster,
perhaps named @code{buildmaster}. This can help keep your personal
configuration distinct from that of the buildmaster and is useful if
you have to use a mail-based notification system (@pxref{Change
Sources}). However, the Buildbot will work just fine with your regular
user account.

You need to choose a directory for the buildmaster, called the
@code{basedir}. This directory will be owned by the buildmaster, which
will use configuration files therein, and create status files as it
runs. @file{~/Buildbot} is a likely value. If you run multiple
buildmasters in the same account, or if you run both masters and
slaves, you may want a more distinctive name like
@file{~/Buildbot/master/gnomovision} or
@file{~/Buildmasters/fooproject}. If you are using a separate user
account, this might just be @file{~buildmaster/masters/fooproject}.

Once you've picked a directory, use the @command{buildbot
create-master} command to create the directory and populate it with
startup files:

@example
buildbot create-master @var{basedir}
@end example

You will need to create a configuration file (@pxref{Configuration})
before starting the buildmaster. Most of the rest of this manual is
dedicated to explaining how to do this. A sample configuration file is
placed in the working directory, named @file{master.cfg.sample}, which
can be copied to @file{master.cfg} and edited to suit your purposes.

(Internal details: This command creates a file named
@file{buildbot.tac} that contains all the state necessary to create
the buildmaster. Twisted has a tool called @code{twistd} which can use
this .tac file to create and launch a buildmaster instance. twistd
takes care of logging and daemonization (running the program in the
background). @file{/usr/bin/buildbot} is a front end which runs twistd
for you.)

In addition to @file{buildbot.tac}, a small @file{Makefile.sample} is
installed. This can be used as the basis for customized daemon startup,
@xref{Launching the daemons}.

@node Upgrading an Existing Buildmaster, Creating a buildslave, Creating a buildmaster, Installation
@section Upgrading an Existing Buildmaster

If you have just installed a new version of the Buildbot code, and you
have buildmasters that were created using an older version, you'll
need to upgrade these buildmasters before you can use them. The
upgrade process adds and modifies files in the buildmaster's base
directory to make it compatible with the new code.

@example
buildbot upgrade-master @var{basedir}
@end example

This command will also scan your @file{master.cfg} file for
incompatbilities (by loading it and printing any errors or deprecation
warnings that occur). Each buildbot release tries to be compatible
with configurations that worked cleanly (i.e. without deprecation
warnings) on the previous release: any functions or classes that are
to be removed will first be deprecated in a release, to give users a
chance to start using their replacement.

The 0.7.6 release introduced the @file{public_html/} directory, which
contains @file{index.html} and other files served by the
@code{WebStatus} and @code{Waterfall} status displays. The
@code{upgrade-master} command will create these files if they do not
already exist. It will not modify existing copies, but it will write a
new copy in e.g. @file{index.html.new} if the new version differs from
the version that already exists.

The @code{upgrade-master} command is idempotent. It is safe to run it
multiple times. After each upgrade of the buildbot code, you should
use @code{upgrade-master} on all your buildmasters.


@node Creating a buildslave, Launching the daemons, Upgrading an Existing Buildmaster, Installation
@section Creating a buildslave

Typically, you will be adding a buildslave to an existing buildmaster,
to provide additional architecture coverage. The buildbot
administrator will give you several pieces of information necessary to
connect to the buildmaster. You should also be somewhat familiar with
the project being tested, so you can troubleshoot build problems
locally.

The buildbot exists to make sure that the project's stated ``how to
build it'' process actually works. To this end, the buildslave should
run in an environment just like that of your regular developers.
Typically the project build process is documented somewhere
(@file{README}, @file{INSTALL}, etc), in a document that should
mention all library dependencies and contain a basic set of build
instructions. This document will be useful as you configure the host
and account in which the buildslave runs.

Here's a good checklist for setting up a buildslave:

@enumerate
@item
Set up the account

It is recommended (although not mandatory) to set up a separate user
account for the buildslave. This account is frequently named
@code{buildbot} or @code{buildslave}. This serves to isolate your
personal working environment from that of the slave's, and helps to
minimize the security threat posed by letting possibly-unknown
contributors run arbitrary code on your system. The account should
have a minimum of fancy init scripts.

@item
Install the buildbot code

Follow the instructions given earlier (@pxref{Installing the code}).
If you use a separate buildslave account, and you didn't install the
buildbot code to a shared location, then you will need to install it
with @code{--home=~} for each account that needs it.

@item
Set up the host

Make sure the host can actually reach the buildmaster. Usually the
buildmaster is running a status webserver on the same machine, so
simply point your web browser at it and see if you can get there.
Install whatever additional packages or libraries the project's
INSTALL document advises. (or not: if your buildslave is supposed to
make sure that building without optional libraries still works, then
don't install those libraries).

Again, these libraries don't necessarily have to be installed to a
site-wide shared location, but they must be available to your build
process. Accomplishing this is usually very specific to the build
process, so installing them to @file{/usr} or @file{/usr/local} is
usually the best approach.

@item
Test the build process

Follow the instructions in the INSTALL document, in the buildslave's
account. Perform a full CVS (or whatever) checkout, configure, make,
run tests, etc. Confirm that the build works without manual fussing.
If it doesn't work when you do it by hand, it will be unlikely to work
when the buildbot attempts to do it in an automated fashion.

@item
Choose a base directory

This should be somewhere in the buildslave's account, typically named
after the project which is being tested. The buildslave will not touch
any file outside of this directory. Something like @file{~/Buildbot}
or @file{~/Buildslaves/fooproject} is appropriate.

@item
Get the buildmaster host/port, botname, and password

When the buildbot admin configures the buildmaster to accept and use
your buildslave, they will provide you with the following pieces of
information:

@itemize @bullet
@item
your buildslave's name
@item
the password assigned to your buildslave
@item
the hostname and port number of the buildmaster, i.e. buildbot.example.org:8007
@end itemize

@item
Create the buildslave

Now run the 'buildbot' command as follows:

@example
buildbot create-slave @var{BASEDIR} @var{MASTERHOST}:@var{PORT} @var{SLAVENAME} @var{PASSWORD}
@end example

This will create the base directory and a collection of files inside,
including the @file{buildbot.tac} file that contains all the
information you passed to the @code{buildbot} command.

@item
Fill in the hostinfo files

When it first connects, the buildslave will send a few files up to the
buildmaster which describe the host that it is running on. These files
are presented on the web status display so that developers have more
information to reproduce any test failures that are witnessed by the
buildbot. There are sample files in the @file{info} subdirectory of
the buildbot's base directory. You should edit these to correctly
describe you and your host.

@file{BASEDIR/info/admin} should contain your name and email address.
This is the ``buildslave admin address'', and will be visible from the
build status page (so you may wish to munge it a bit if
address-harvesting spambots are a concern).

@file{BASEDIR/info/host} should be filled with a brief description of
the host: OS, version, memory size, CPU speed, versions of relevant
libraries installed, and finally the version of the buildbot code
which is running the buildslave.

If you run many buildslaves, you may want to create a single
@file{~buildslave/info} file and share it among all the buildslaves
with symlinks.

@end enumerate

@menu
* Buildslave Options::          
@end menu

@node Buildslave Options,  , Creating a buildslave, Creating a buildslave
@subsection Buildslave Options

There are a handful of options you might want to use when creating the
buildslave with the @command{buildbot create-slave <options> DIR <params>}
command. You can type @command{buildbot create-slave --help} for a summary.
To use these, just include them on the @command{buildbot create-slave}
command line, like this:

@example
buildbot create-slave --umask=022 ~/buildslave buildmaster.example.org:42012 myslavename mypasswd
@end example

@table @code
@item --usepty
This is a boolean flag that tells the buildslave whether to launch
child processes in a PTY (the default) or with regular pipes. The
advantage of using a PTY is that ``grandchild'' processes are more
likely to be cleaned up if the build is interrupted or times out
(since it enables the use of a ``process group'' in which all child
processes will be placed). The disadvantages: some forms of Unix have
problems with PTYs, some of your unit tests may behave differently
when run under a PTY (generally those which check to see if they are
being run interactively), and PTYs will merge the stdout and stderr
streams into a single output stream (which means the red-vs-black
coloring in the logfiles will be lost). If you encounter problems, you
can add @code{--usepty=0} to disable the use of PTYs. Note that
windows buildslaves never use PTYs.

@item --umask
This is a string (generally an octal representation of an integer)
which will cause the buildslave process' ``umask'' value to be set
shortly after initialization. The ``twistd'' daemonization utility
forces the umask to 077 at startup (which means that all files created
by the buildslave or its child processes will be unreadable by any
user other than the buildslave account). If you want build products to
be readable by other accounts, you can add @code{--umask=022} to tell
the buildslave to fix the umask after twistd clobbers it. If you want
build products to be @emph{writable} by other accounts too, use
@code{--umask=000}, but this is likely to be a security problem.

@item --keepalive
This is a number that indicates how frequently ``keepalive'' messages
should be sent from the buildslave to the buildmaster, expressed in
seconds. The default (600) causes a message to be sent to the
buildmaster at least once every 10 minutes. To set this to a lower
value, use e.g. @code{--keepalive=120}.

If the buildslave is behind a NAT box or stateful firewall, these
messages may help to keep the connection alive: some NAT boxes tend to
forget about a connection if it has not been used in a while. When
this happens, the buildmaster will think that the buildslave has
disappeared, and builds will time out. Meanwhile the buildslave will
not realize than anything is wrong.

@end table


@node Launching the daemons, Logfiles, Creating a buildslave, Installation
@section Launching the daemons

Both the buildmaster and the buildslave run as daemon programs. To
launch them, pass the working directory to the @code{buildbot}
command:

@example
buildbot start @var{BASEDIR}
@end example

This command will start the daemon and then return, so normally it
will not produce any output. To verify that the programs are indeed
running, look for a pair of files named @file{twistd.log} and
@file{twistd.pid} that should be created in the working directory.
@file{twistd.pid} contains the process ID of the newly-spawned daemon.

When the buildslave connects to the buildmaster, new directories will
start appearing in its base directory. The buildmaster tells the slave
to create a directory for each Builder which will be using that slave.
All build operations are performed within these directories: CVS
checkouts, compiles, and tests.

Once you get everything running, you will want to arrange for the
buildbot daemons to be started at boot time. One way is to use
@code{cron}, by putting them in a @@reboot crontab entry@footnote{this
@@reboot syntax is understood by Vixie cron, which is the flavor
usually provided with linux systems. Other unices may have a cron that
doesn't understand @@reboot}:

@example
@@reboot buildbot start @var{BASEDIR}
@end example

When you run @command{crontab} to set this up, remember to do it as
the buildmaster or buildslave account! If you add this to your crontab
when running as your regular account (or worse yet, root), then the
daemon will run as the wrong user, quite possibly as one with more
authority than you intended to provide.

It is important to remember that the environment provided to cron jobs
and init scripts can be quite different that your normal runtime.
There may be fewer environment variables specified, and the PATH may
be shorter than usual. It is a good idea to test out this method of
launching the buildslave by using a cron job with a time in the near
future, with the same command, and then check @file{twistd.log} to
make sure the slave actually started correctly. Common problems here
are for @file{/usr/local} or @file{~/bin} to not be on your
@code{PATH}, or for @code{PYTHONPATH} to not be set correctly.
Sometimes @code{HOME} is messed up too.

To modify the way the daemons are started (perhaps you want to set
some environment variables first, or perform some cleanup each time),
you can create a file named @file{Makefile.buildbot} in the base
directory. When the @file{buildbot} front-end tool is told to
@command{start} the daemon, and it sees this file (and
@file{/usr/bin/make} exists), it will do @command{make -f
Makefile.buildbot start} instead of its usual action (which involves
running @command{twistd}). When the buildmaster or buildslave is
installed, a @file{Makefile.sample} is created which implements the
same behavior as the the @file{buildbot} tool uses, so if you want to
customize the process, just copy @file{Makefile.sample} to
@file{Makefile.buildbot} and edit it as necessary.

@node Logfiles, Shutdown, Launching the daemons, Installation
@section Logfiles

@cindex logfiles

While a buildbot daemon runs, it emits text to a logfile, named
@file{twistd.log}. A command like @code{tail -f twistd.log} is useful
to watch the command output as it runs.

The buildmaster will announce any errors with its configuration file
in the logfile, so it is a good idea to look at the log at startup
time to check for any problems. Most buildmaster activities will cause
lines to be added to the log.

@node Shutdown, Maintenance, Logfiles, Installation
@section Shutdown

To stop a buildmaster or buildslave manually, use:

@example
buildbot stop @var{BASEDIR}
@end example

This simply looks for the @file{twistd.pid} file and kills whatever
process is identified within.

At system shutdown, all processes are sent a @code{SIGKILL}. The
buildmaster and buildslave will respond to this by shutting down
normally.

The buildmaster will respond to a @code{SIGHUP} by re-reading its
config file. Of course, this only works on unix-like systems with
signal support, and won't work on Windows. The following shortcut is
available:

@example
buildbot reconfig @var{BASEDIR}
@end example

When you update the Buildbot code to a new release, you will need to
restart the buildmaster and/or buildslave before it can take advantage
of the new code. You can do a @code{buildbot stop @var{BASEDIR}} and
@code{buildbot start @var{BASEDIR}} in quick succession, or you can
use the @code{restart} shortcut, which does both steps for you:

@example
buildbot restart @var{BASEDIR}
@end example

There are certain configuration changes that are not handled cleanly
by @code{buildbot reconfig}. If this occurs, @code{buildbot restart}
is a more robust tool to fully switch over to the new configuration.

@code{buildbot restart} may also be used to start a stopped Buildbot
instance. This behaviour is useful when writing scripts that stop, start
and restart Buildbot.


@node Maintenance, Troubleshooting, Shutdown, Installation
@section Maintenance

It is a good idea to check the buildmaster's status page every once in
a while, to see if your buildslave is still online. Eventually the
buildbot will probably be enhanced to send you email (via the
@file{info/admin} email address) when the slave has been offline for
more than a few hours.

If you find you can no longer provide a buildslave to the project, please
let the project admins know, so they can put out a call for a
replacement.

The Buildbot records status and logs output continually, each time a
build is performed. The status tends to be small, but the build logs
can become quite large. Each build and log are recorded in a separate
file, arranged hierarchically under the buildmaster's base directory.
To prevent these files from growing without bound, you should
periodically delete old build logs. A simple cron job to delete
anything older than, say, two weeks should do the job. The only trick
is to leave the @file{buildbot.tac} and other support files alone, for
which find's @code{-mindepth} argument helps skip everything in the
top directory. You can use something like the following:

@example
@@weekly cd BASEDIR && find . -mindepth 2 -type f -mtime +14 -exec rm @{@} \;
@@weekly cd BASEDIR && find twistd.log* -mtime +14 -exec rm @{@} \;
@end example

@node Troubleshooting,  , Maintenance, Installation
@section Troubleshooting

Here are a few hints on diagnosing common problems.

@menu
* Starting the buildslave::     
* Connecting to the buildmaster::  
* Forcing Builds::              
@end menu

@node Starting the buildslave, Connecting to the buildmaster, Troubleshooting, Troubleshooting
@subsection Starting the buildslave

Cron jobs are typically run with a minimal shell (@file{/bin/sh}, not
@file{/bin/bash}), and tilde expansion is not always performed in such
commands. You may want to use explicit paths, because the @code{PATH}
is usually quite short and doesn't include anything set by your
shell's startup scripts (@file{.profile}, @file{.bashrc}, etc). If
you've installed buildbot (or other python libraries) to an unusual
location, you may need to add a @code{PYTHONPATH} specification (note
that python will do tilde-expansion on @code{PYTHONPATH} elements by
itself). Sometimes it is safer to fully-specify everything:

@example
@@reboot PYTHONPATH=~/lib/python /usr/local/bin/buildbot start /usr/home/buildbot/basedir
@end example

Take the time to get the @@reboot job set up. Otherwise, things will work
fine for a while, but the first power outage or system reboot you have will
stop the buildslave with nothing but the cries of sorrowful developers to
remind you that it has gone away.

@node Connecting to the buildmaster, Forcing Builds, Starting the buildslave, Troubleshooting
@subsection Connecting to the buildmaster

If the buildslave cannot connect to the buildmaster, the reason should
be described in the @file{twistd.log} logfile. Some common problems
are an incorrect master hostname or port number, or a mistyped bot
name or password. If the buildslave loses the connection to the
master, it is supposed to attempt to reconnect with an
exponentially-increasing backoff. Each attempt (and the time of the
next attempt) will be logged. If you get impatient, just manually stop
and re-start the buildslave.

When the buildmaster is restarted, all slaves will be disconnected,
and will attempt to reconnect as usual. The reconnect time will depend
upon how long the buildmaster is offline (i.e. how far up the
exponential backoff curve the slaves have travelled). Again,
@code{buildbot stop @var{BASEDIR}; buildbot start @var{BASEDIR}} will
speed up the process.

@node Forcing Builds,  , Connecting to the buildmaster, Troubleshooting
@subsection Forcing Builds

From the buildmaster's main status web page, you can force a build to
be run on your build slave. Figure out which column is for a builder
that runs on your slave, click on that builder's name, and the page
that comes up will have a ``Force Build'' button. Fill in the form,
hit the button, and a moment later you should see your slave's
@file{twistd.log} filling with commands being run. Using @code{pstree}
or @code{top} should also reveal the cvs/make/gcc/etc processes being
run by the buildslave. Note that the same web page should also show
the @file{admin} and @file{host} information files that you configured
earlier.

@node Concepts, Configuration, Installation, Top
@chapter Concepts

This chapter defines some of the basic concepts that the Buildbot
uses. You'll need to understand how the Buildbot sees the world to
configure it properly.

@menu
* Version Control Systems::     
* Schedulers::                  
* BuildSet::                    
* BuildRequest::                
* Builder::                     
* Users::                       
* Build Properties::            
@end menu

@node Version Control Systems, Schedulers, Concepts, Concepts
@section Version Control Systems

@cindex Version Control

These source trees come from a Version Control System of some kind.
CVS and Subversion are two popular ones, but the Buildbot supports
others. All VC systems have some notion of an upstream
@code{repository} which acts as a server@footnote{except Darcs, but
since the Buildbot never modifies its local source tree we can ignore
the fact that Darcs uses a less centralized model}, from which clients
can obtain source trees according to various parameters. The VC
repository provides source trees of various projects, for different
branches, and from various points in time. The first thing we have to
do is to specify which source tree we want to get.

@menu
* Generalizing VC Systems::     
* Source Tree Specifications::  
* How Different VC Systems Specify Sources::  
* Attributes of Changes::       
@end menu

@node Generalizing VC Systems, Source Tree Specifications, Version Control Systems, Version Control Systems
@subsection Generalizing VC Systems

For the purposes of the Buildbot, we will try to generalize all VC
systems as having repositories that each provide sources for a variety
of projects. Each project is defined as a directory tree with source
files. The individual files may each have revisions, but we ignore
that and treat the project as a whole as having a set of revisions
(CVS is really the only VC system still in widespread use that has
per-file revisions.. everything modern has moved to atomic tree-wide
changesets). Each time someone commits a change to the project, a new
revision becomes available. These revisions can be described by a
tuple with two items: the first is a branch tag, and the second is
some kind of revision stamp or timestamp. Complex projects may have
multiple branch tags, but there is always a default branch. The
timestamp may be an actual timestamp (such as the -D option to CVS),
or it may be a monotonically-increasing transaction number (such as
the change number used by SVN and P4, or the revision number used by
Arch/Baz/Bazaar, or a labeled tag used in CVS)@footnote{many VC
systems provide more complexity than this: in particular the local
views that P4 and ClearCase can assemble out of various source
directories are more complex than we're prepared to take advantage of
here}. The SHA1 revision ID used by Monotone, Mercurial, and Git is
also a kind of revision stamp, in that it specifies a unique copy of
the source tree, as does a Darcs ``context'' file.

When we aren't intending to make any changes to the sources we check out
(at least not any that need to be committed back upstream), there are two
basic ways to use a VC system:

@itemize @bullet
@item
Retrieve a specific set of source revisions: some tag or key is used
to index this set, which is fixed and cannot be changed by subsequent
developers committing new changes to the tree. Releases are built from
tagged revisions like this, so that they can be rebuilt again later
(probably with controlled modifications).
@item
Retrieve the latest sources along a specific branch: some tag is used
to indicate which branch is to be used, but within that constraint we want
to get the latest revisions.
@end itemize

Build personnel or CM staff typically use the first approach: the
build that results is (ideally) completely specified by the two
parameters given to the VC system: repository and revision tag. This
gives QA and end-users something concrete to point at when reporting
bugs. Release engineers are also reportedly fond of shipping code that
can be traced back to a concise revision tag of some sort.

Developers are more likely to use the second approach: each morning
the developer does an update to pull in the changes committed by the
team over the last day. These builds are not easy to fully specify: it
depends upon exactly when you did a checkout, and upon what local
changes the developer has in their tree. Developers do not normally
tag each build they produce, because there is usually significant
overhead involved in creating these tags. Recreating the trees used by
one of these builds can be a challenge. Some VC systems may provide
implicit tags (like a revision number), while others may allow the use
of timestamps to mean ``the state of the tree at time X'' as opposed
to a tree-state that has been explicitly marked.

The Buildbot is designed to help developers, so it usually works in
terms of @emph{the latest} sources as opposed to specific tagged
revisions. However, it would really prefer to build from reproducible
source trees, so implicit revisions are used whenever possible.

@node Source Tree Specifications, How Different VC Systems Specify Sources, Generalizing VC Systems, Version Control Systems
@subsection Source Tree Specifications

So for the Buildbot's purposes we treat each VC system as a server
which can take a list of specifications as input and produce a source
tree as output. Some of these specifications are static: they are
attributes of the builder and do not change over time. Others are more
variable: each build will have a different value. The repository is
changed over time by a sequence of Changes, each of which represents a
single developer making changes to some set of files. These Changes
are cumulative@footnote{Monotone's @emph{multiple heads} feature
violates this assumption of cumulative Changes, but in most situations
the changes don't occur frequently enough for this to be a significant
problem}.

For normal builds, the Buildbot wants to get well-defined source trees
that contain specific Changes, and exclude other Changes that may have
occurred after the desired ones. We assume that the Changes arrive at
the buildbot (through one of the mechanisms described in @pxref{Change
Sources}) in the same order in which they are committed to the
repository. The Buildbot waits for the tree to become ``stable''
before initiating a build, for two reasons. The first is that
developers frequently make multiple related commits in quick
succession, even when the VC system provides ways to make atomic
transactions involving multiple files at the same time. Running a
build in the middle of these sets of changes would use an inconsistent
set of source files, and is likely to fail (and is certain to be less
useful than a build which uses the full set of changes). The
tree-stable-timer is intended to avoid these useless builds that
include some of the developer's changes but not all. The second reason
is that some VC systems (i.e. CVS) do not provide repository-wide
transaction numbers, so that timestamps are the only way to refer to
a specific repository state. These timestamps may be somewhat
ambiguous, due to processing and notification delays. By waiting until
the tree has been stable for, say, 10 minutes, we can choose a
timestamp from the middle of that period to use for our source
checkout, and then be reasonably sure that any clock-skew errors will
not cause the build to be performed on an inconsistent set of source
files.

The Schedulers always use the tree-stable-timer, with a timeout that
is configured to reflect a reasonable tradeoff between build latency
and change frequency. When the VC system provides coherent
repository-wide revision markers (such as Subversion's revision
numbers, or in fact anything other than CVS's timestamps), the
resulting Build is simply performed against a source tree defined by
that revision marker. When the VC system does not provide this, a
timestamp from the middle of the tree-stable period is used to
generate the source tree@footnote{this @code{checkoutDelay} defaults
to half the tree-stable timer, but it can be overridden with an
argument to the Source Step}.

@node How Different VC Systems Specify Sources, Attributes of Changes, Source Tree Specifications, Version Control Systems
@subsection How Different VC Systems Specify Sources

For CVS, the static specifications are @code{repository} and
@code{module}. In addition to those, each build uses a timestamp (or
omits the timestamp to mean @code{the latest}) and @code{branch tag}
(which defaults to HEAD). These parameters collectively specify a set
of sources from which a build may be performed.

@uref{http://subversion.tigris.org, Subversion} combines the
repository, module, and branch into a single @code{Subversion URL}
parameter. Within that scope, source checkouts can be specified by a
numeric @code{revision number} (a repository-wide
monotonically-increasing marker, such that each transaction that
changes the repository is indexed by a different revision number), or
a revision timestamp. When branches are used, the repository and
module form a static @code{baseURL}, while each build has a
@code{revision number} and a @code{branch} (which defaults to a
statically-specified @code{defaultBranch}). The @code{baseURL} and
@code{branch} are simply concatenated together to derive the
@code{svnurl} to use for the checkout.

@uref{http://www.perforce.com/, Perforce} is similar. The server
is specified through a @code{P4PORT} parameter. Module and branch
are specified in a single depot path, and revisions are
depot-wide. When branches are used, the @code{p4base} and
@code{defaultBranch} are concatenated together to produce the depot
path.

@uref{http://wiki.gnuarch.org/, Arch} and
@uref{http://bazaar.canonical.com/, Bazaar} specify a repository by
URL, as well as a @code{version} which is kind of like a branch name.
Arch uses the word @code{archive} to represent the repository. Arch
lets you push changes from one archive to another, removing the strict
centralization required by CVS and SVN. It retains the distinction
between repository and working directory that most other VC systems
use. For complex multi-module directory structures, Arch has a
built-in @code{build config} layer with which the checkout process has
two steps. First, an initial bootstrap checkout is performed to
retrieve a set of build-config files. Second, one of these files is
used to figure out which archives/modules should be used to populate
subdirectories of the initial checkout.

Builders which use Arch and Bazaar therefore have a static archive
@code{url}, and a default ``branch'' (which is a string that specifies
a complete category--branch--version triple). Each build can have its
own branch (the category--branch--version string) to override the
default, as well as a revision number (which is turned into a
--patch-NN suffix when performing the checkout).


@uref{http://bazaar-vcs.org, Bzr} (which is a descendant of
Arch/Bazaar, and is frequently referred to as ``Bazaar'') has the same
sort of repository-vs-workspace model as Arch, but the repository data
can either be stored inside the working directory or kept elsewhere
(either on the same machine or on an entirely different machine). For
the purposes of Buildbot (which never commits changes), the repository
is specified with a URL and a revision number.

The most common way to obtain read-only access to a bzr tree is via
HTTP, simply by making the repository visible through a web server
like Apache. Bzr can also use FTP and SFTP servers, if the buildslave
process has sufficient privileges to access them. Higher performance
can be obtained by running a special Bazaar-specific server. None of
these matter to the buildbot: the repository URL just has to match the
kind of server being used. The @code{repoURL} argument provides the
location of the repository.

Branches are expressed as subdirectories of the main central
repository, which means that if branches are being used, the BZR step
is given a @code{baseURL} and @code{defaultBranch} instead of getting
the @code{repoURL} argument.


@uref{http://darcs.net/, Darcs} doesn't really have the
notion of a single master repository. Nor does it really have
branches. In Darcs, each working directory is also a repository, and
there are operations to push and pull patches from one of these
@code{repositories} to another. For the Buildbot's purposes, all you
need to do is specify the URL of a repository that you want to build
from. The build slave will then pull the latest patches from that
repository and build them. Multiple branches are implemented by using
multiple repositories (possibly living on the same server).

Builders which use Darcs therefore have a static @code{repourl} which
specifies the location of the repository. If branches are being used,
the source Step is instead configured with a @code{baseURL} and a
@code{defaultBranch}, and the two strings are simply concatenated
together to obtain the repository's URL. Each build then has a
specific branch which replaces @code{defaultBranch}, or just uses the
default one. Instead of a revision number, each build can have a
``context'', which is a string that records all the patches that are
present in a given tree (this is the output of @command{darcs changes
--context}, and is considerably less concise than, e.g. Subversion's
revision number, but the patch-reordering flexibility of Darcs makes
it impossible to provide a shorter useful specification).

@uref{http://selenic.com/mercurial, Mercurial} is like Darcs, in that
each branch is stored in a separate repository. The @code{repourl},
@code{baseURL}, and @code{defaultBranch} arguments are all handled the
same way as with Darcs. The ``revision'', however, is the hash
identifier returned by @command{hg identify}.

@uref{http://git.or.cz/, Git} also follows a decentralized model, and
each repository can have several branches and tags. The source Step is
configured with a static @code{repourl} which specifies the location
of the repository. In addition, an optional @code{branch} parameter
can be specified to check out code from a specific branch instead of
the default ``master'' branch. The ``revision'' is specified as a SHA1
hash as returned by e.g. @command{git rev-parse}. No attempt is made
to ensure that the specified revision is actually a subset of the
specified branch.


@node Attributes of Changes,  , How Different VC Systems Specify Sources, Version Control Systems
@subsection Attributes of Changes

@heading Who

Each Change has a @code{who} attribute, which specifies which
developer is responsible for the change. This is a string which comes
from a namespace controlled by the VC repository. Frequently this
means it is a username on the host which runs the repository, but not
all VC systems require this (Arch, for example, uses a fully-qualified
@code{Arch ID}, which looks like an email address, as does Darcs).
Each StatusNotifier will map the @code{who} attribute into something
appropriate for their particular means of communication: an email
address, an IRC handle, etc.

@heading Files

It also has a list of @code{files}, which are just the tree-relative
filenames of any files that were added, deleted, or modified for this
Change. These filenames are used by the @code{isFileImportant}
function (in the Scheduler) to decide whether it is worth triggering a
new build or not, e.g. the function could use
@code{filename.endswith(".c")} to only run a build if a C file were
checked in. Certain BuildSteps can also use the list of changed files
to run a more targeted series of tests, e.g. the
@code{python_twisted.Trial} step can run just the unit tests that
provide coverage for the modified .py files instead of running the
full test suite.

@heading Comments

The Change also has a @code{comments} attribute, which is a string
containing any checkin comments.

@heading Revision

Each Change can have a @code{revision} attribute, which describes how
to get a tree with a specific state: a tree which includes this Change
(and all that came before it) but none that come after it. If this
information is unavailable, the @code{.revision} attribute will be
@code{None}. These revisions are provided by the ChangeSource, and
consumed by the @code{computeSourceRevision} method in the appropriate
@code{step.Source} class.

@table @samp
@item CVS
@code{revision} is an int, seconds since the epoch
@item SVN
@code{revision} is an int, a transation number (r%d)
@item Darcs
@code{revision} is a large string, the output of @code{darcs changes --context}
@item Mercurial
@code{revision} is a short string (a hash ID), the output of @code{hg identify}
@item Arch/Bazaar
@code{revision} is the full revision ID (ending in --patch-%d)
@item P4
@code{revision} is an int, the transaction number
@item Git
@code{revision} is a short string (a SHA1 hash), the output of e.g.
@code{git rev-parse}
@end table

@heading Branches

The Change might also have a @code{branch} attribute. This indicates
that all of the Change's files are in the same named branch. The
Schedulers get to decide whether the branch should be built or not.

For VC systems like CVS, Arch, Monotone, and Git, the @code{branch}
name is unrelated to the filename. (that is, the branch name and the
filename inhabit unrelated namespaces). For SVN, branches are
expressed as subdirectories of the repository, so the file's
``svnurl'' is a combination of some base URL, the branch name, and the
filename within the branch. (In a sense, the branch name and the
filename inhabit the same namespace). Darcs branches are
subdirectories of a base URL just like SVN. Mercurial branches are the
same as Darcs.

@table @samp
@item CVS
branch='warner-newfeature', files=['src/foo.c']
@item SVN
branch='branches/warner-newfeature', files=['src/foo.c']
@item Darcs
branch='warner-newfeature', files=['src/foo.c']
@item Mercurial
branch='warner-newfeature', files=['src/foo.c']
@item Arch/Bazaar
branch='buildbot--usebranches--0', files=['buildbot/master.py']
@item Git
branch='warner-newfeature', files=['src/foo.c']
@end table

@heading Links

@c TODO: who is using 'links'? how is it being used?

Finally, the Change might have a @code{links} list, which is intended
to provide a list of URLs to a @emph{viewcvs}-style web page that
provides more detail for this Change, perhaps including the full file
diffs.


@node Schedulers, BuildSet, Version Control Systems, Concepts
@section Schedulers

@cindex Scheduler

Each Buildmaster has a set of @code{Scheduler} objects, each of which
gets a copy of every incoming Change. The Schedulers are responsible
for deciding when Builds should be run. Some Buildbot installations
might have a single Scheduler, while others may have several, each for
a different purpose.

For example, a ``quick'' scheduler might exist to give immediate
feedback to developers, hoping to catch obvious problems in the code
that can be detected quickly. These typically do not run the full test
suite, nor do they run on a wide variety of platforms. They also
usually do a VC update rather than performing a brand-new checkout
each time. You could have a ``quick'' scheduler which used a 30 second
timeout, and feeds a single ``quick'' Builder that uses a VC
@code{mode='update'} setting.

A separate ``full'' scheduler would run more comprehensive tests a
little while later, to catch more subtle problems. This scheduler
would have a longer tree-stable-timer, maybe 30 minutes, and would
feed multiple Builders (with a @code{mode=} of @code{'copy'},
@code{'clobber'}, or @code{'export'}).

The @code{tree-stable-timer} and @code{isFileImportant} decisions are
made by the Scheduler. Dependencies are also implemented here.
Periodic builds (those which are run every N seconds rather than after
new Changes arrive) are triggered by a special @code{Periodic}
Scheduler subclass. The default Scheduler class can also be told to
watch for specific branches, ignoring Changes on other branches. This
may be useful if you have a trunk and a few release branches which
should be tracked, but when you don't want to have the Buildbot pay
attention to several dozen private user branches.

Some Schedulers may trigger builds for other reasons, other than
recent Changes. For example, a Scheduler subclass could connect to a
remote buildmaster and watch for builds of a library to succeed before
triggering a local build that uses that library.

Each Scheduler creates and submits @code{BuildSet} objects to the
@code{BuildMaster}, which is then responsible for making sure the
individual @code{BuildRequests} are delivered to the target
@code{Builders}.

@code{Scheduler} instances are activated by placing them in the
@code{c['schedulers']} list in the buildmaster config file. Each
Scheduler has a unique name.


@node BuildSet, BuildRequest, Schedulers, Concepts
@section BuildSet

@cindex BuildSet

A @code{BuildSet} is the name given to a set of Builds that all
compile/test the same version of the tree on multiple Builders. In
general, all these component Builds will perform the same sequence of
Steps, using the same source code, but on different platforms or
against a different set of libraries.

The @code{BuildSet} is tracked as a single unit, which fails if any of
the component Builds have failed, and therefore can succeed only if
@emph{all} of the component Builds have succeeded. There are two kinds
of status notification messages that can be emitted for a BuildSet:
the @code{firstFailure} type (which fires as soon as we know the
BuildSet will fail), and the @code{Finished} type (which fires once
the BuildSet has completely finished, regardless of whether the
overall set passed or failed).

A @code{BuildSet} is created with a @emph{source stamp} tuple of
(branch, revision, changes, patch), some of which may be None, and a
list of Builders on which it is to be run. They are then given to the
BuildMaster, which is responsible for creating a separate
@code{BuildRequest} for each Builder.

There are a couple of different likely values for the
@code{SourceStamp}:

@table @code
@item (revision=None, changes=[CHANGES], patch=None)
This is a @code{SourceStamp} used when a series of Changes have
triggered a build. The VC step will attempt to check out a tree that
contains CHANGES (and any changes that occurred before CHANGES, but
not any that occurred after them).

@item (revision=None, changes=None, patch=None)
This builds the most recent code on the default branch. This is the
sort of @code{SourceStamp} that would be used on a Build that was
triggered by a user request, or a Periodic scheduler. It is also
possible to configure the VC Source Step to always check out the
latest sources rather than paying attention to the Changes in the
SourceStamp, which will result in same behavior as this.

@item (branch=BRANCH, revision=None, changes=None, patch=None)
This builds the most recent code on the given BRANCH. Again, this is
generally triggered by a user request or Periodic build.

@item (revision=REV, changes=None, patch=(LEVEL, DIFF))
This checks out the tree at the given revision REV, then applies a
patch (using @code{patch -pLEVEL <DIFF}). The @ref{try} feature uses
this kind of @code{SourceStamp}. If @code{patch} is None, the patching
step is bypassed.

@end table

The buildmaster is responsible for turning the @code{BuildSet} into a
set of @code{BuildRequest} objects and queueing them on the
appropriate Builders.


@node BuildRequest, Builder, BuildSet, Concepts
@section BuildRequest

@cindex BuildRequest

A @code{BuildRequest} is a request to build a specific set of sources
on a single specific Builder. Each Builder runs the
@code{BuildRequest} as soon as it can (i.e. when an associated
buildslave becomes free).

The @code{BuildRequest} contains the @code{SourceStamp} specification.
The actual process of running the build (the series of Steps that will
be executed) is implemented by the @code{Build} object. In this future
this might be changed, to have the @code{Build} define @emph{what}
gets built, and a separate @code{BuildProcess} (provided by the
Builder) to define @emph{how} it gets built.

The @code{BuildRequest} may be mergeable with other compatible
@code{BuildRequest}s. Builds that are triggered by incoming Changes
will generally be mergeable. Builds that are triggered by user
requests are generally not, unless they are multiple requests to build
the @emph{latest sources} of the same branch.

@node Builder, Users, BuildRequest, Concepts
@section Builder

@cindex Builder

The @code{Builder} is a long-lived object which controls all Builds of
a given type. Each one is created when the config file is first
parsed, and lives forever (or rather until it is removed from the
config file). It mediates the connections to the buildslaves that do
all the work, and is responsible for creating the @code{Build} objects
that decide @emph{how} a build is performed (i.e., which steps are
executed in what order).

Each @code{Builder} gets a unique name, and the path name of a
directory where it gets to do all its work (there is a
buildmaster-side directory for keeping status information, as well as
a buildslave-side directory where the actual checkout/compile/test
commands are executed). It also gets a @code{BuildFactory}, which is
responsible for creating new @code{Build} instances: because the
@code{Build} instance is what actually performs each build, choosing
the @code{BuildFactory} is the way to specify what happens each time a
build is done.

Each @code{Builder} is associated with one of more @code{BuildSlaves}.
A @code{Builder} which is used to perform OS-X builds (as opposed to
Linux or Solaris builds) should naturally be associated with an
OS-X-based buildslave.

A @code{Builder} may be given a set of environments variables to be used
in its @pxref{ShellCommand}s. These variables will override anything in the
buildslave's environment. Variables passed directly to a ShellCommand will
override variables of the same name passed to the Builder.

For example, if you a pool of identical slaves it is often easier to manage
variables like PATH from Buildbot rather than manually editing it inside of
the slaves' environment.

@example
f = factory.BuildFactory
f.addStep(ShellCommand(
              command=['bash', './configure']))
f.addStep(Compile())

c['builders'] = [
  @{'name': 'test', 'slavenames': ['slave1', 'slave2', 'slave3', 'slave4',
                                   'slave5', 'slave6'],
    'builddir': 'test', 'factory': f',
    'env': {'PATH': '/opt/local/bin:/opt/app/bin:/usr/local/bin:/usr/bin'}}

@end example

@node Users, Build Properties, Builder, Concepts
@section Users

@cindex Users

Buildbot has a somewhat limited awareness of @emph{users}. It assumes
the world consists of a set of developers, each of whom can be
described by a couple of simple attributes. These developers make
changes to the source code, causing builds which may succeed or fail.

Each developer is primarily known through the source control system. Each
Change object that arrives is tagged with a @code{who} field that
typically gives the account name (on the repository machine) of the user
responsible for that change. This string is the primary key by which the
User is known, and is displayed on the HTML status pages and in each Build's
``blamelist''.

To do more with the User than just refer to them, this username needs to
be mapped into an address of some sort. The responsibility for this mapping
is left up to the status module which needs the address. The core code knows
nothing about email addresses or IRC nicknames, just user names.

@menu
* Doing Things With Users::     
* Email Addresses::             
* IRC Nicknames::               
* Live Status Clients::         
@end menu

@node Doing Things With Users, Email Addresses, Users, Users
@subsection Doing Things With Users

Each Change has a single User who is responsible for that Change. Most
Builds have a set of Changes: the Build represents the first time these
Changes have been built and tested by the Buildbot. The build has a
``blamelist'' that consists of a simple union of the Users responsible
for all the Build's Changes.

The Build provides (through the IBuildStatus interface) a list of Users
who are ``involved'' in the build. For now this is equal to the
blamelist, but in the future it will be expanded to include a ``build
sheriff'' (a person who is ``on duty'' at that time and responsible for
watching over all builds that occur during their shift), as well as
per-module owners who simply want to keep watch over their domain (chosen by
subdirectory or a regexp matched against the filenames pulled out of the
Changes). The Involved Users are those who probably have an interest in the
results of any given build.

In the future, Buildbot will acquire the concept of ``Problems'',
which last longer than builds and have beginnings and ends. For example, a
test case which passed in one build and then failed in the next is a
Problem. The Problem lasts until the test case starts passing again, at
which point the Problem is said to be ``resolved''.

If there appears to be a code change that went into the tree at the
same time as the test started failing, that Change is marked as being
resposible for the Problem, and the user who made the change is added
to the Problem's ``Guilty'' list. In addition to this user, there may
be others who share responsibility for the Problem (module owners,
sponsoring developers). In addition to the Responsible Users, there
may be a set of Interested Users, who take an interest in the fate of
the Problem.

Problems therefore have sets of Users who may want to be kept aware of
the condition of the problem as it changes over time. If configured, the
Buildbot can pester everyone on the Responsible list with increasing
harshness until the problem is resolved, with the most harshness reserved
for the Guilty parties themselves. The Interested Users may merely be told
when the problem starts and stops, as they are not actually responsible for
fixing anything.

@node Email Addresses, IRC Nicknames, Doing Things With Users, Users
@subsection Email Addresses

The @code{buildbot.status.mail.MailNotifier} class
(@pxref{MailNotifier}) provides a status target which can send email
about the results of each build. It accepts a static list of email
addresses to which each message should be delivered, but it can also
be configured to send mail to the Build's Interested Users. To do
this, it needs a way to convert User names into email addresses.

For many VC systems, the User Name is actually an account name on the
system which hosts the repository. As such, turning the name into an
email address is a simple matter of appending
``@@repositoryhost.com''. Some projects use other kinds of mappings
(for example the preferred email address may be at ``project.org''
despite the repository host being named ``cvs.project.org''), and some
VC systems have full separation between the concept of a user and that
of an account on the repository host (like Perforce). Some systems
(like Arch) put a full contact email address in every change.

To convert these names to addresses, the MailNotifier uses an EmailLookup
object. This provides a .getAddress method which accepts a name and
(eventually) returns an address. The default @code{MailNotifier}
module provides an EmailLookup which simply appends a static string,
configurable when the notifier is created. To create more complex behaviors
(perhaps using an LDAP lookup, or using ``finger'' on a central host to
determine a preferred address for the developer), provide a different object
as the @code{lookup} argument.

In the future, when the Problem mechanism has been set up, the Buildbot
will need to send mail to arbitrary Users. It will do this by locating a
MailNotifier-like object among all the buildmaster's status targets, and
asking it to send messages to various Users. This means the User-to-address
mapping only has to be set up once, in your MailNotifier, and every email
message the buildbot emits will take advantage of it.

@node IRC Nicknames, Live Status Clients, Email Addresses, Users
@subsection IRC Nicknames

Like MailNotifier, the @code{buildbot.status.words.IRC} class
provides a status target which can announce the results of each build. It
also provides an interactive interface by responding to online queries
posted in the channel or sent as private messages.

In the future, the buildbot can be configured map User names to IRC
nicknames, to watch for the recent presence of these nicknames, and to
deliver build status messages to the interested parties. Like
@code{MailNotifier} does for email addresses, the @code{IRC} object
will have an @code{IRCLookup} which is responsible for nicknames. The
mapping can be set up statically, or it can be updated by online users
themselves (by claiming a username with some kind of ``buildbot: i am
user warner'' commands).

Once the mapping is established, the rest of the buildbot can ask the
@code{IRC} object to send messages to various users. It can report on
the likelihood that the user saw the given message (based upon how long the
user has been inactive on the channel), which might prompt the Problem
Hassler logic to send them an email message instead.

@node Live Status Clients,  , IRC Nicknames, Users
@subsection Live Status Clients

The Buildbot also offers a PB-based status client interface which can
display real-time build status in a GUI panel on the developer's desktop.
This interface is normally anonymous, but it could be configured to let the
buildmaster know @emph{which} developer is using the status client. The
status client could then be used as a message-delivery service, providing an
alternative way to deliver low-latency high-interruption messages to the
developer (like ``hey, you broke the build'').

@node Build Properties,  , Users, Concepts
@section Build Properties
@cindex Properties

Each build has a set of ``Build Properties'', which can be used by its
BuildStep to modify their actions.  These properties, in the form of
key-value pairs, provide a general framework for dynamically altering
the behavior of a build based on its circumstances.

Properties come from a number of places:
@itemize
@item global configuration --
These properties apply to all builds.
@item schedulers --
A scheduler can specify properties available to all the builds it 
starts.
@item buildslaves --
A buildslave can pass properties on to the builds it performs.
@item builds --
A build automatically sets a number of properties on itself.
@item steps --
Steps of a build can set properties that are available to subsequent
steps.  In particular, source steps set a number of properties.
@end itemize

Properties are very flexible, and can be used to implement all manner
of functionality.  Here are some examples:

Most Source steps record the revision that they checked out in
the @code{got_revision} property.  A later step could use this
property to specify the name of a fully-built tarball, dropped in an
easily-acessible directory for later testing.

Some projects want to perform nightly builds as well as in response
to committed changes.  Such a project would run two schedulers,
both pointing to the same set of builders, but could provide an
@code{is_nightly} property so that steps can distinguish the nightly
builds, perhaps to run more resource-intensive tests.

Some projects have different build processes on different systems.
Rather than create a build factory for each slave, the steps can use
buildslave properties to identify the unique aspects of each slave
and adapt the build process dynamically.

@node Configuration, Getting Source Code Changes, Concepts, Top
@chapter Configuration

@cindex Configuration

The buildbot's behavior is defined by the ``config file'', which
normally lives in the @file{master.cfg} file in the buildmaster's base
directory (but this can be changed with an option to the
@code{buildbot create-master} command). This file completely specifies
which Builders are to be run, which slaves they should use, how
Changes should be tracked, and where the status information is to be
sent. The buildmaster's @file{buildbot.tac} file names the base
directory; everything else comes from the config file.

A sample config file was installed for you when you created the
buildmaster, but you will need to edit it before your buildbot will do
anything useful.

This chapter gives an overview of the format of this file and the
various sections in it. You will need to read the later chapters to
understand how to fill in each section properly.

@menu
* Config File Format::          
* Loading the Config File::     
* Testing the Config File::     
* Defining the Project::        
* Change Sources and Schedulers::  
* Setting the slaveport::       
* Buildslave Specifiers::       
* Defining Global Properties::  
* Defining Builders::           
* Defining Status Targets::     
* Debug options::               
@end menu

@node Config File Format, Loading the Config File, Configuration, Configuration
@section Config File Format

The config file is, fundamentally, just a piece of Python code which
defines a dictionary named @code{BuildmasterConfig}, with a number of
keys that are treated specially. You don't need to know Python to do
basic configuration, though, you can just copy the syntax of the
sample file. If you @emph{are} comfortable writing Python code,
however, you can use all the power of a full programming language to
achieve more complicated configurations.

The @code{BuildmasterConfig} name is the only one which matters: all
other names defined during the execution of the file are discarded.
When parsing the config file, the Buildmaster generally compares the
old configuration with the new one and performs the minimum set of
actions necessary to bring the buildbot up to date: Builders which are
not changed are left untouched, and Builders which are modified get to
keep their old event history.

Basic Python syntax: comments start with a hash character (``#''),
tuples are defined with @code{(parenthesis, pairs)}, arrays are
defined with @code{[square, brackets]}, tuples and arrays are mostly
interchangeable. Dictionaries (data structures which map ``keys'' to
``values'') are defined with curly braces: @code{@{'key1': 'value1',
'key2': 'value2'@} }. Function calls (and object instantiation) can use
named parameters, like @code{w = html.Waterfall(http_port=8010)}.

The config file starts with a series of @code{import} statements,
which make various kinds of Steps and Status targets available for
later use. The main @code{BuildmasterConfig} dictionary is created,
then it is populated with a variety of keys. These keys are broken
roughly into the following sections, each of which is documented in
the rest of this chapter:

@itemize @bullet
@item
Project Definitions
@item
Change Sources / Schedulers
@item
Slaveport
@item
Buildslave Configuration
@item
Builders / Interlocks
@item
Status Targets
@item
Debug options
@end itemize

The config file can use a few names which are placed into its namespace:

@table @code
@item basedir
the base directory for the buildmaster. This string has not been
expanded, so it may start with a tilde. It needs to be expanded before
use. The config file is located in
@code{os.path.expanduser(os.path.join(basedir, 'master.cfg'))}

@end table


@node Loading the Config File, Testing the Config File, Config File Format, Configuration
@section Loading the Config File

The config file is only read at specific points in time. It is first
read when the buildmaster is launched. Once it is running, there are
various ways to ask it to reload the config file. If you are on the
system hosting the buildmaster, you can send a @code{SIGHUP} signal to
it: the @command{buildbot} tool has a shortcut for this:

@example
buildbot reconfig @var{BASEDIR}
@end example

This command will show you all of the lines from @file{twistd.log}
that relate to the reconfiguration. If there are any problems during
the config-file reload, they will be displayed in these lines.

The debug tool (@code{buildbot debugclient --master HOST:PORT}) has a
``Reload .cfg'' button which will also trigger a reload. In the
future, there will be other ways to accomplish this step (probably a
password-protected button on the web page, as well as a privileged IRC
command).

When reloading the config file, the buildmaster will endeavor to
change as little as possible about the running system. For example,
although old status targets may be shut down and new ones started up,
any status targets that were not changed since the last time the
config file was read will be left running and untouched. Likewise any
Builders which have not been changed will be left running. If a
Builder is modified (say, the build process is changed) while a Build
is currently running, that Build will keep running with the old
process until it completes. Any previously queued Builds (or Builds
which get queued after the reconfig) will use the new process.

@node Testing the Config File, Defining the Project, Loading the Config File, Configuration
@section Testing the Config File

To verify that the config file is well-formed and contains no
deprecated or invalid elements, use the ``checkconfig'' command:

@example
% buildbot checkconfig master.cfg
Config file is good!
@end example

If the config file has deprecated features (perhaps because you've
upgraded the buildmaster and need to update the config file to match),
they will be announced by checkconfig. In this case, the config file
will work, but you should really remove the deprecated items and use
the recommended replacements instead:

@example
% buildbot checkconfig master.cfg
/usr/lib/python2.4/site-packages/buildbot/master.py:559: DeprecationWarning: c['sources'] is
deprecated as of 0.7.6 and will be removed by 0.8.0 . Please use c['change_source'] instead.
  warnings.warn(m, DeprecationWarning)
Config file is good!
@end example

If the config file is simply broken, that will be caught too:

@example
% buildbot checkconfig master.cfg
Traceback (most recent call last):
  File "/usr/lib/python2.4/site-packages/buildbot/scripts/runner.py", line 834, in doCheckConfig
    ConfigLoader(configFile)
  File "/usr/lib/python2.4/site-packages/buildbot/scripts/checkconfig.py", line 31, in __init__
    self.loadConfig(configFile)
  File "/usr/lib/python2.4/site-packages/buildbot/master.py", line 480, in loadConfig
    exec f in localDict
  File "/home/warner/BuildBot/master/foolscap/master.cfg", line 90, in ?
    c[bogus] = "stuff"
NameError: name 'bogus' is not defined
@end example


@node Defining the Project, Change Sources and Schedulers, Testing the Config File, Configuration
@section Defining the Project

There are a couple of basic settings that you use to tell the buildbot
what project it is working on. This information is used by status
reporters to let users find out more about the codebase being
exercised by this particular Buildbot installation.

@example
c['projectName'] = "Buildbot"
c['projectURL'] = "http://buildbot.sourceforge.net/"
c['buildbotURL'] = "http://localhost:8010/"
@end example

@bcindex c['projectName']
@code{projectName} is a short string will be used to describe the
project that this buildbot is working on. For example, it is used as
the title of the waterfall HTML page. 

@bcindex c['projectURL']
@code{projectURL} is a string that gives a URL for the project as a
whole. HTML status displays will show @code{projectName} as a link to
@code{projectURL}, to provide a link from buildbot HTML pages to your
project's home page.

@bcindex c['buildbotURL']
The @code{buildbotURL} string should point to the location where the
buildbot's internal web server (usually the @code{html.Waterfall}
page) is visible. This typically uses the port number set when you
create the @code{Waterfall} object: the buildbot needs your help to
figure out a suitable externally-visible host name.

When status notices are sent to users (either by email or over IRC),
@code{buildbotURL} will be used to create a URL to the specific build
or problem that they are being notified about. It will also be made
available to queriers (over IRC) who want to find out where to get
more information about this buildbot.


@node Change Sources and Schedulers, Setting the slaveport, Defining the Project, Configuration
@section Change Sources and Schedulers

@bcindex c['sources']
@bcindex c['change_source']

The @code{c['change_source']} key is the ChangeSource
instance@footnote{To be precise, it is an object or a list of objects
which all implement the @code{buildbot.interfaces.IChangeSource}
Interface. It is unusual to have multiple ChangeSources, so this key
accepts either a single ChangeSource or a sequence of them.} that
defines how the buildmaster learns about source code changes. More
information about what goes here is available in @xref{Getting Source
Code Changes}.

@example
from buildbot.changes.pb import PBChangeSource
c['change_source'] = PBChangeSource()
@end example
@bcindex c['schedulers']

(note: in buildbot-0.7.5 and earlier, this key was named
@code{c['sources']}, and required a list. @code{c['sources']} is
deprecated as of buildbot-0.7.6 and is scheduled to be removed in a
future release).

@code{c['schedulers']} is a list of Scheduler instances, each
of which causes builds to be started on a particular set of
Builders. The two basic Scheduler classes you are likely to start
with are @code{Scheduler} and @code{Periodic}, but you can write a
customized subclass to implement more complicated build scheduling.

Scheduler arguments
should always be specified by name (as keyword arguments), to allow
for future expansion:

@example
sched = Scheduler(name="quick", builderNames=['lin', 'win'])
@end example

All schedulers have several arguments in common:  

@table @code
@item name

Each Scheduler must have a unique name. This is used in status
displays, and is also available in the build property @code{scheduler}.

@item builderNames

This is the set of builders which this scheduler should trigger, specified
as a list of names (strings).

@item properties
@cindex Properties

This is a dictionary specifying properties that will be transmitted
to all builds started by this scheduler.

@end table

Here is a brief catalog of the available Scheduler types. All these
Schedulers are classes in @code{buildbot.scheduler}, and the
docstrings there are the best source of documentation on the arguments
taken by each one.

@menu
* Scheduler Scheduler::         
* AnyBranchScheduler::          
* Dependent Scheduler::         
* Periodic Scheduler::          
* Nightly Scheduler::           
* Try Schedulers::              
* Triggerable Scheduler::       
@end menu

@node Scheduler Scheduler, AnyBranchScheduler, Change Sources and Schedulers, Change Sources and Schedulers
@subsection Scheduler Scheduler
@slindex buildbot.scheduler.Scheduler

This is the original and still most popular Scheduler class. It follows
exactly one branch, and starts a configurable tree-stable-timer after
each change on that branch. When the timer expires, it starts a build
on some set of Builders. The Scheduler accepts a @code{fileIsImportant}
function which can be used to ignore some Changes if they do not
affect any ``important'' files.

The arguments to this scheduler are:

@table @code
@item name

@item builderNames

@item properties

@item branch
This Scheduler will pay attention to a single branch, ignoring Changes
that occur on other branches. Setting @code{branch} equal to the
special value of @code{None} means it should only pay attention to
the default branch. Note that @code{None} is a keyword, not a string,
so you want to use @code{None} and not @code{"None"}.

@item treeStableTimer
The Scheduler will wait for this many seconds before starting the
build. If new changes are made during this interval, the timer will be
restarted, so really the build will be started after a change and then
after this many seconds of inactivity.

@item fileIsImportant
A callable which takes one argument, a Change instance, and returns
@code{True} if the change is worth building, and @code{False} if
it is not.  Unimportant Changes are accumulated until the build is
triggered by an important change.  The default value of None means
that all Changes are important.
@end table

Example:

@example
from buildbot import scheduler
quick = scheduler.Scheduler(name="quick", 
                    branch=None, 
                    treeStableTimer=60,
                    builderNames=["quick-linux", "quick-netbsd"])
full = scheduler.Scheduler(name="full", 
                    branch=None,
                    treeStableTimer=5*60,
                    builderNames=["full-linux", "full-netbsd", "full-OSX"])
c['schedulers'] = [quick, full]
@end example

In this example, the two ``quick'' builders are triggered 60 seconds
after the tree has been changed. The ``full'' builds do not run quite
so quickly (they wait 5 minutes), so hopefully if the quick builds
fail due to a missing file or really simple typo, the developer can
discover and fix the problem before the full builds are started. Both
Schedulers only pay attention to the default branch: any changes
on other branches are ignored by these Schedulers. Each Scheduler
triggers a different set of Builders, referenced by name.

@node AnyBranchScheduler, Dependent Scheduler, Scheduler Scheduler, Change Sources and Schedulers
@subsection AnyBranchScheduler
@slindex buildbot.scheduler.AnyBranchScheduler

This scheduler uses a tree-stable-timer like the default one, but
follows multiple branches at once. Each branch gets a separate timer.

The arguments to this scheduler are:

@table @code
@item name

@item builderNames

@item properties

@item branches
This Scheduler will pay attention to any number of branches, ignoring
Changes that occur on other branches. Branches are specified just as
for the @code{Scheduler} class.

@item treeStableTimer
The Scheduler will wait for this many seconds before starting the
build. If new changes are made during this interval, the timer will be
restarted, so really the build will be started after a change and then
after this many seconds of inactivity.

@item fileIsImportant
A callable which takes one argument, a Change instance, and returns
@code{True} if the change is worth building, and @code{False} if
it is not.  Unimportant Changes are accumulated until the build is
triggered by an important change.  The default value of None means
that all Changes are important.
@end table

@node Dependent Scheduler, Periodic Scheduler, AnyBranchScheduler, Change Sources and Schedulers
@subsection Dependent Scheduler
@cindex Dependent
@cindex Dependencies
@slindex buildbot.scheduler.Dependent

It is common to wind up with one kind of build which should only be
performed if the same source code was successfully handled by some
other kind of build first. An example might be a packaging step: you
might only want to produce .deb or RPM packages from a tree that was
known to compile successfully and pass all unit tests. You could put
the packaging step in the same Build as the compile and testing steps,
but there might be other reasons to not do this (in particular you
might have several Builders worth of compiles/tests, but only wish to
do the packaging once). Another example is if you want to skip the
``full'' builds after a failing ``quick'' build of the same source
code. Or, if one Build creates a product (like a compiled library)
that is used by some other Builder, you'd want to make sure the
consuming Build is run @emph{after} the producing one.

You can use ``Dependencies'' to express this relationship
to the Buildbot. There is a special kind of Scheduler named
@code{scheduler.Dependent} that will watch an ``upstream'' Scheduler
for builds to complete successfully (on all of its Builders). Each time
that happens, the same source code (i.e. the same @code{SourceStamp})
will be used to start a new set of builds, on a different set of
Builders. This ``downstream'' scheduler doesn't pay attention to
Changes at all. It only pays attention to the upstream scheduler.

If the build fails on any of the Builders in the upstream set,
the downstream builds will not fire.  Note that, for SourceStamps
generated by a ChangeSource, the @code{revision} is None, meaning HEAD.
If any changes are committed between the time the upstream scheduler
begins its build and the time the dependent scheduler begins its
build, then those changes will be included in the downstream build.
See the @pxref{Triggerable Scheduler} for a more flexible dependency
mechanism that can avoid this problem.

The arguments to this scheduler are:

@table @code
@item name

@item builderNames

@item properties

@item upstream
The upstream scheduler to watch.  Note that this is an ``instance'',
not the name of the scheduler.
@end table

Example:

@example
from buildbot import scheduler
tests = scheduler.Scheduler("just-tests", None, 5*60,
                            ["full-linux", "full-netbsd", "full-OSX"])
package = scheduler.Dependent("build-package",
                              tests, # upstream scheduler -- no quotes!
                              ["make-tarball", "make-deb", "make-rpm"])
c['schedulers'] = [tests, package]
@end example

@node Periodic Scheduler, Nightly Scheduler, Dependent Scheduler, Change Sources and Schedulers
@subsection Periodic Scheduler
@slindex buildbot.scheduler.Periodic

This simple scheduler just triggers a build every N seconds.

The arguments to this scheduler are:

@table @code
@item name

@item builderNames

@item properties

@item periodicBuildTimer
The time, in seconds, after which to start a build.
@end table

Example:

@example
from buildbot import scheduler
nightly = scheduler.Periodic(name="nightly",
                builderNames=["full-solaris"],
                periodicBuildTimer=24*60*60)
c['schedulers'] = [nightly]
@end example

The Scheduler in this example just runs the full solaris build once
per day. Note that this Scheduler only lets you control the time
between builds, not the absolute time-of-day of each Build, so this
could easily wind up a ``daily'' or ``every afternoon'' scheduler
depending upon when it was first activated.

@node Nightly Scheduler, Try Schedulers, Periodic Scheduler, Change Sources and Schedulers
@subsection Nightly Scheduler
@slindex buildbot.scheduler.Nightly

This is highly configurable periodic build scheduler, which triggers
a build at particular times of day, week, month, or year. The
configuration syntax is very similar to the well-known @code{crontab}
format, in which you provide values for minute, hour, day, and month
(some of which can be wildcards), and a build is triggered whenever
the current time matches the given constraints. This can run a build
every night, every morning, every weekend, alternate Thursdays,
on your boss's birthday, etc.

Pass some subset of @code{minute}, @code{hour}, @code{dayOfMonth},
@code{month}, and @code{dayOfWeek}; each may be a single number or
a list of valid values. The builds will be triggered whenever the
current time matches these values. Wildcards are represented by a
'*' string. All fields default to a wildcard except 'minute', so
with no fields this defaults to a build every hour, on the hour.
The full list of parameters is:

@table @code
@item name

@item builderNames

@item properties

@item branch
The branch to build, just as for @code{Scheduler}.

@item minute
The minute of the hour on which to start the build.  This defaults
to 0, meaning an hourly build.

@item hour
The hour of the day on which to start the build, in 24-hour notation.
This defaults to *, meaning every hour.

@item month
The month in which to start the build, with January = 1.  This defaults
to *, meaning every month.

@item dayOfWeek
The day of the week to start a build, with Monday = 0.  This defauls
to *, meaning every day of the week.
@end table

For example, the following master.cfg clause will cause a build to be
started every night at 3:00am:

@example
s = scheduler.Nightly(name='nightly',
        builderNames=['builder1', 'builder2'],
        hour=3, 
        minute=0)
@end example

This scheduler will perform a build each monday morning at 6:23am and
again at 8:23am:

@example
s = scheduler.Nightly(name='BeforeWork',
         builderNames=['builder1'],
         dayOfWeek=0,
         hour=[6,8],
         minute=23)
@end example

The following runs a build every two hours, using Python's @code{range}
function:

@example
s = Nightly(name='every2hours',
        builderNames=['builder1'],
        hour=range(0, 24, 2))
@end example

Finally, this example will run only on December 24th:

@example
s = Nightly(name='SleighPreflightCheck',
        builderNames=['flying_circuits', 'radar'],
        month=12,
        dayOfMonth=24,
        hour=12,
        minute=0)
@end example

@node Try Schedulers, Triggerable Scheduler, Nightly Scheduler, Change Sources and Schedulers
@subsection Try Schedulers
@slindex buildbot.scheduler.Try_Jobdir
@slindex buildbot.scheduler.Try_Userpass

This scheduler allows developers to use the @code{buildbot try}
command to trigger builds of code they have not yet committed. See
@ref{try} for complete details.

Two implementations are available: @code{Try_Jobdir} and
@code{Try_Userpass}.  The former monitors a job directory, specified
by the @code{jobdir} parameter, while the latter listens for PB 
connections on a specific @code{port}, and authenticates against
@code{userport}.

@node Triggerable Scheduler,  , Try Schedulers, Change Sources and Schedulers
@subsection Triggerable Scheduler
@cindex Triggers
@slindex buildbot.scheduler.Triggerable

The @code{Triggerable} scheduler waits to be triggered by a Trigger
step (see @ref{Triggering Schedulers}) in another build. That step
can optionally wait for the scheduler's builds to complete. This
provides two advantages over Dependent schedulers. First, the same
scheduler can be triggered from multiple builds. Second, the ability
to wait for a Triggerable's builds to complete provides a form of
"subroutine call", where one or more builds can "call" a scheduler
to perform some work for them, perhaps on other buildslaves.

The parameters are just the basics:

@table @code
@item name
@item builderNames
@item properties
@end table

This class is only useful in conjunction with the @code{Trigger} step.
Here is a fully-worked example:

@example
from buildbot import scheduler
from buildbot.steps import trigger

checkin = scheduler.Scheduler(name="checkin",
            branch=None,
            treeStableTimer=5*60,
            builderNames=["checkin"])
nightly = scheduler.Nightly(name='nightly',
            builderNames=['nightly'],
            hour=3, 
            minute=0)

mktarball = scheduler.Triggerable(name="mktarball",
                builderNames=["mktarball"])
build = scheduler.Triggerable(name="build-all-platforms",
                builderNames=["build-all-platforms"])
test = scheduler.Triggerable(name="distributed-test",
                builderNames=["distributed-test"])
package = scheduler.Triggerable(name="package-all-platforms",
                builderNames=["package-all-platforms"])

c['schedulers'] = [checkin, nightly, build, test, package]

# on checkin, make a tarball, build it, and test it
checkin_factory = factory.BuildFactory()
f.addStep(trigger.Trigger('mktarball', schedulers=['mktarball'],
                                       waitForFinish=True)
f.addStep(trigger.Trigger('build', schedulers=['build-all-platforms'],
                                   waitForFinish=True)
f.addStep(trigger.Trigger('test', schedulers=['distributed-test'],
                                  waitForFinish=True)

# and every night, make a tarball, build it, and package it
nightly_factory = factory.BuildFactory()
f.addStep(trigger.Trigger('mktarball', schedulers=['mktarball'],
                                       waitForFinish=True)
f.addStep(trigger.Trigger('build', schedulers=['build-all-platforms'],
                                   waitForFinish=True)
f.addStep(trigger.Trigger('package', schedulers=['package-all-platforms'],
                                     waitForFinish=True)
@end example

@node Setting the slaveport, Buildslave Specifiers, Change Sources and Schedulers, Configuration
@section Setting the slaveport

@bcindex c['slavePortnum']

The buildmaster will listen on a TCP port of your choosing for
connections from buildslaves. It can also use this port for
connections from remote Change Sources, status clients, and debug
tools. This port should be visible to the outside world, and you'll
need to tell your buildslave admins about your choice.

It does not matter which port you pick, as long it is externally
visible, however you should probably use something larger than 1024,
since most operating systems don't allow non-root processes to bind to
low-numbered ports. If your buildmaster is behind a firewall or a NAT
box of some sort, you may have to configure your firewall to permit
inbound connections to this port.

@example
c['slavePortnum'] = 10000
@end example

@code{c['slavePortnum']} is a @emph{strports} specification string,
defined in the @code{twisted.application.strports} module (try
@command{pydoc twisted.application.strports} to get documentation on
the format). This means that you can have the buildmaster listen on a
localhost-only port by doing:

@example
c['slavePortnum'] = "tcp:10000:interface=127.0.0.1"
@end example

This might be useful if you only run buildslaves on the same machine,
and they are all configured to contact the buildmaster at
@code{localhost:10000}.


@node Buildslave Specifiers, Defining Global Properties, Setting the slaveport, Configuration
@section Buildslave Specifiers

@bcindex c['slaves']

The @code{c['slaves']} key is a list of known buildslaves. Each
buildslave is defined by an instance of the BuildSlave class, created
with two values: (slavename, slavepassword). These are the same two
values that need to be provided to the buildslave administrator when
they create the buildslave.

The slavenames must be unique, of course. The password exists to
prevent evildoers from interfering with the buildbot by inserting
their own (broken) buildslaves into the system and thus displacing the
real ones.

Buildslaves with an unrecognized slavename or a non-matching password
will be rejected when they attempt to connect, and a message
describing the problem will be put in the log file (see @ref{Logfiles}).

@example
from buildbot.buildslave import BuildSlave
c['slaves'] = [BuildSlave('bot-solaris', 'solarispasswd')
               BuildSlave('bot-bsd', 'bsdpasswd')
              ]
@end example

@cindex Properties
@code{BuildSlave} objects can also be created with an optional
@code{properties} argument, a dictionary specifying properties that
will be available to any builds performed on this slave.  For example:

@example
from buildbot.buildslave import BuildSlave
c['slaves'] = [BuildSlave('bot-solaris', 'solarispasswd',
                    properties=@{'os':'solaris'@}),
              ]
@end example

The @code{BuildSlave} constructor can also take an optional
@code{max_builds} parameter to limit the number of builds that it
will execute simultaneously:

@example
from buildbot.buildslave import BuildSlave
c['slaves'] = [BuildSlave("bot-linux", "linuxpassword", max_builds=2)]
@end example

Historical note: in buildbot-0.7.5 and earlier, the @code{c['bots']}
key was used instead, and it took a list of (name, password) tuples.
This key is accepted for backwards compatibility, but is deprecated as
of 0.7.6 and will go away in some future release.

@menu
* When Buildslaves Go Missing::  
@end menu

@node When Buildslaves Go Missing,  , Buildslave Specifiers, Buildslave Specifiers
@subsection When Buildslaves Go Missing

Sometimes, the buildslaves go away. One very common reason for this is
when the buildslave process is started once (manually) and left
running, but then later the machine reboots and the process is not
automatically restarted.

If you'd like to have the administrator of the buildslave (or other
people) be notified by email when the buildslave has been missing for
too long, just add the @code{notify_on_missing=} argument to the
@code{BuildSlave} definition:

@example
c['slaves'] = [BuildSlave('bot-solaris', 'solarispasswd',
                          notify_on_missing="bob@@example.com"),
              ]
@end example

By default, this will send email when the buildslave has been
disconnected for more than one hour. Only one email per
connection-loss event will be sent. To change the timeout, use
@code{missing_timeout=} and give it a number of seconds (the default
is 3600).

You can have the buildmaster send email to multiple recipients: just
provide a list of addresses instead of a single one:

@example
c['slaves'] = [BuildSlave('bot-solaris', 'solarispasswd',
                          notify_on_missing=["bob@@example.com",
                                             "alice@@example.org"],
                          missing_timeout=300, # notify after 10 minutes
                          ),
              ]
@end example

The email sent this way will use a MailNotifier (@pxref{MailNotifier})
status target, if one is configured. This provides a way for you to
control the ``from'' address of the email, as well as the relayhost
(aka ``smarthost'') to use as an SMTP server. If no MailNotifier is
configured on this buildmaster, the buildslave-missing emails will be
sent using a default configuration.

Note that if you want to have a MailNotifier for buildslave-missing
emails but not for regular build emails, just create one with
builders=[], as follows:

@example
from buildbot.status import mail
m = mail.MailNotifier(fromaddr="buildbot@@localhost", builders=[],
                      relayhost="smtp.example.org")
c['status'].append(m)
c['slaves'] = [BuildSlave('bot-solaris', 'solarispasswd',
                          notify_on_missing="bob@@example.com"),
              ]
@end example

@node Defining Global Properties, Defining Builders, Buildslave Specifiers, Configuration
@section Defining Global Properties
@bcindex c['properties']
@cindex Properties

The @code{'properties'} configuration key defines a dictionary
of properties that will be available to all builds started by the
buildmaster:

@example
c['properties'] = @{
    'Widget-version' : '1.2',
    'release-stage' : 'alpha'
@}
@end example

@node Defining Builders, Defining Status Targets, Defining Global Properties, Configuration
@section Defining Builders

@bcindex c['builders']

The @code{c['builders']} key is a list of dictionaries which specify
the Builders. The Buildmaster runs a collection of Builders, each of
which handles a single type of build (e.g. full versus quick), on a
single build slave. A Buildbot which makes sure that the latest code
(``HEAD'') compiles correctly across four separate architecture will
have four Builders, each performing the same build but on different
slaves (one per platform).

Each Builder gets a separate column in the waterfall display. In
general, each Builder runs independently (although various kinds of
interlocks can cause one Builder to have an effect on another).

Each Builder specification dictionary has several required keys:

@table @code
@item name
This specifies the Builder's name, which is used in status
reports.

@item slavename
This specifies which buildslave will be used by this Builder.
@code{slavename} must appear in the @code{c['slaves']} list. Each
buildslave can accomodate multiple Builders.

@item slavenames
If you provide @code{slavenames} instead of @code{slavename}, you can
give a list of buildslaves which are capable of running this Builder.
If multiple buildslaves are available for any given Builder, you will
have some measure of redundancy: in case one slave goes offline, the
others can still keep the Builder working. In addition, multiple
buildslaves will allow multiple simultaneous builds for the same
Builder, which might be useful if you have a lot of forced or ``try''
builds taking place.

If you use this feature, it is important to make sure that the
buildslaves are all, in fact, capable of running the given build. The
slave hosts should be configured similarly, otherwise you will spend a
lot of time trying (unsuccessfully) to reproduce a failure that only
occurs on some of the buildslaves and not the others. Different
platforms, operating systems, versions of major programs or libraries,
all these things mean you should use separate Builders.

@item builddir
This specifies the name of a subdirectory (under the base directory)
in which everything related to this builder will be placed. On the
buildmaster, this holds build status information. On the buildslave,
this is where checkouts, compiles, and tests are run.

@item factory
This is a @code{buildbot.process.factory.BuildFactory} instance which
controls how the build is performed. Full details appear in their own
chapter, @xref{Build Process}. Parameters like the location of the CVS
repository and the compile-time options used for the build are
generally provided as arguments to the factory's constructor.

@end table

Other optional keys may be set on each Builder:

@table @code

@item category
If provided, this is a string that identifies a category for the
builder to be a part of. Status clients can limit themselves to a
subset of the available categories. A common use for this is to add
new builders to your setup (for a new module, or for a new buildslave)
that do not work correctly yet and allow you to integrate them with
the active builders. You can put these new builders in a test
category, make your main status clients ignore them, and have only
private status clients pick them up. As soon as they work, you can
move them over to the active category.

@end table


@node Defining Status Targets, Debug options, Defining Builders, Configuration
@section Defining Status Targets

The Buildmaster has a variety of ways to present build status to
various users. Each such delivery method is a ``Status Target'' object
in the configuration's @code{status} list. To add status targets, you
just append more objects to this list:

@bcindex c['status']

@example
c['status'] = []

from buildbot.status import html
c['status'].append(html.Waterfall(http_port=8010))

from buildbot.status import mail
m = mail.MailNotifier(fromaddr="buildbot@@localhost",
                      extraRecipients=["builds@@lists.example.com"],
                      sendToInterestedUsers=False)
c['status'].append(m)

from buildbot.status import words
c['status'].append(words.IRC(host="irc.example.com", nick="bb",
                             channels=["#example"]))
@end example

Status delivery has its own chapter, @xref{Status Delivery}, in which
all the built-in status targets are documented.


@node Debug options,  , Defining Status Targets, Configuration
@section Debug options


@bcindex c['debugPassword']
If you set @code{c['debugPassword']}, then you can connect to the
buildmaster with the diagnostic tool launched by @code{buildbot
debugclient MASTER:PORT}. From this tool, you can reload the config
file, manually force builds, and inject changes, which may be useful
for testing your buildmaster without actually commiting changes to
your repository (or before you have the Change Sources set up). The
debug tool uses the same port number as the slaves do:
@code{c['slavePortnum']}, and is authenticated with this password.

@example
c['debugPassword'] = "debugpassword"
@end example

@bcindex c['manhole']
If you set @code{c['manhole']} to an instance of one of the classes in
@code{buildbot.manhole}, you can telnet or ssh into the buildmaster
and get an interactive Python shell, which may be useful for debugging
buildbot internals. It is probably only useful for buildbot
developers. It exposes full access to the buildmaster's account
(including the ability to modify and delete files), so it should not
be enabled with a weak or easily guessable password.

There are three separate @code{Manhole} classes. Two of them use SSH,
one uses unencrypted telnet. Two of them use a username+password
combination to grant access, one of them uses an SSH-style
@file{authorized_keys} file which contains a list of ssh public keys.

@table @code
@item manhole.AuthorizedKeysManhole
You construct this with the name of a file that contains one SSH
public key per line, just like @file{~/.ssh/authorized_keys}. If you
provide a non-absolute filename, it will be interpreted relative to
the buildmaster's base directory.

@item manhole.PasswordManhole
This one accepts SSH connections but asks for a username and password
when authenticating. It accepts only one such pair.


@item manhole.TelnetManhole
This accepts regular unencrypted telnet connections, and asks for a
username/password pair before providing access. Because this
username/password is transmitted in the clear, and because Manhole
access to the buildmaster is equivalent to granting full shell
privileges to both the buildmaster and all the buildslaves (and to all
accounts which then run code produced by the buildslaves), it is
highly recommended that you use one of the SSH manholes instead.

@end table

@example
# some examples:
from buildbot import manhole
c['manhole'] = manhole.AuthorizedKeysManhole(1234, "authorized_keys")
c['manhole'] = manhole.PasswordManhole(1234, "alice", "mysecretpassword")
c['manhole'] = manhole.TelnetManhole(1234, "bob", "snoop_my_password_please")
@end example

The @code{Manhole} instance can be configured to listen on a specific
port. You may wish to have this listening port bind to the loopback
interface (sometimes known as ``lo0'', ``localhost'', or 127.0.0.1) to
restrict access to clients which are running on the same host.

@example
from buildbot.manhole import PasswordManhole
c['manhole'] = PasswordManhole("tcp:9999:interface=127.0.0.1","admin","passwd")
@end example

To have the @code{Manhole} listen on all interfaces, use
@code{"tcp:9999"} or simply 9999. This port specification uses
@code{twisted.application.strports}, so you can make it listen on SSL
or even UNIX-domain sockets if you want.

Note that using any Manhole requires that the TwistedConch package be
installed, and that you be using Twisted version 2.0 or later.

The buildmaster's SSH server will use a different host key than the
normal sshd running on a typical unix host. This will cause the ssh
client to complain about a ``host key mismatch'', because it does not
realize there are two separate servers running on the same host. To
avoid this, use a clause like the following in your @file{.ssh/config}
file:

@example
Host remotehost-buildbot
 HostName remotehost
 HostKeyAlias remotehost-buildbot
 Port 9999
 # use 'user' if you use PasswordManhole and your name is not 'admin'.
 # if you use AuthorizedKeysManhole, this probably doesn't matter.
 User admin
@end example


@node Getting Source Code Changes, Build Process, Configuration, Top
@chapter Getting Source Code Changes

The most common way to use the Buildbot is centered around the idea of
@code{Source Trees}: a directory tree filled with source code of some form
which can be compiled and/or tested. Some projects use languages that don't
involve any compilation step: nevertheless there may be a @code{build} phase
where files are copied or rearranged into a form that is suitable for
installation. Some projects do not have unit tests, and the Buildbot is
merely helping to make sure that the sources can compile correctly. But in
all of these cases, the thing-being-tested is a single source tree.

A Version Control System mantains a source tree, and tells the
buildmaster when it changes. The first step of each Build is typically
to acquire a copy of some version of this tree.

This chapter describes how the Buildbot learns about what Changes have
occurred. For more information on VC systems and Changes, see
@ref{Version Control Systems}.


@menu
* Change Sources::              
* Choosing ChangeSources::      
* CVSToys - PBService::         
* Mail-parsing ChangeSources::  
* PBChangeSource::              
* P4Source::                    
* BonsaiPoller::                
* SVNPoller::                   
* MercurialHook::               
@end menu



@node Change Sources, Choosing ChangeSources, Getting Source Code Changes, Getting Source Code Changes
@section Change Sources

@c TODO: rework this, the one-buildmaster-one-tree thing isn't quite
@c so narrow-minded anymore

Each Buildmaster watches a single source tree. Changes can be provided
by a variety of ChangeSource types, however any given project will
typically have only a single ChangeSource active. This section
provides a description of all available ChangeSource types and
explains how to set up each of them.

There are a variety of ChangeSources available, some of which are
meant to be used in conjunction with other tools to deliver Change
events from the VC repository to the buildmaster.

@itemize @bullet

@item CVSToys
This ChangeSource opens a TCP connection from the buildmaster to a
waiting FreshCVS daemon that lives on the repository machine, and
subscribes to hear about Changes.

@item MaildirSource
This one watches a local maildir-format inbox for email sent out by
the repository when a change is made. When a message arrives, it is
parsed to create the Change object. A variety of parsing functions are
available to accomodate different email-sending tools.

@item PBChangeSource
This ChangeSource listens on a local TCP socket for inbound
connections from a separate tool. Usually, this tool would be run on
the VC repository machine in a commit hook. It is expected to connect
to the TCP socket and send a Change message over the network
connection. The @command{buildbot sendchange} command is one example
of a tool that knows how to send these messages, so you can write a
commit script for your VC system that calls it to deliver the Change.
There are other tools in the contrib/ directory that use the same
protocol.

@end itemize

As a quick guide, here is a list of VC systems and the ChangeSources
that might be useful with them. All of these ChangeSources are in the
@code{buildbot.changes} module.

@table @code
@item CVS

@itemize @bullet
@item freshcvs.FreshCVSSource (connected via TCP to the freshcvs daemon)
@item mail.FCMaildirSource (watching for email sent by a freshcvs daemon)
@item mail.BonsaiMaildirSource (watching for email sent by Bonsai)
@item mail.SyncmailMaildirSource (watching for email sent by syncmail)
@item pb.PBChangeSource (listening for connections from @code{buildbot
sendchange} run in a loginfo script)
@item pb.PBChangeSource (listening for connections from a long-running
@code{contrib/viewcvspoll.py} polling process which examines the ViewCVS
database directly
@end itemize

@item SVN
@itemize @bullet
@item pb.PBChangeSource (listening for connections from
@code{contrib/svn_buildbot.py} run in a postcommit script)
@item pb.PBChangeSource (listening for connections from a long-running
@code{contrib/svn_watcher.py} or @code{contrib/svnpoller.py} polling
process
@item mail.SVNCommitEmailMaildirSource (watching for email sent by commit-email.pl)
@item svnpoller.SVNPoller (polling the SVN repository)
@end itemize

@item Darcs
@itemize @bullet
@item pb.PBChangeSource (listening for connections from
@code{contrib/darcs_buildbot.py} in a commit script
@end itemize

@item Mercurial
@itemize @bullet
@item pb.PBChangeSource (listening for connections from
@code{contrib/hg_buildbot.py} run in an 'incoming' hook)
@item pb.PBChangeSource (listening for connections from
@code{buildbot/changes/hgbuildbot.py} run as an in-process 'changegroup'
hook)
@end itemize

@item Arch/Bazaar
@itemize @bullet
@item pb.PBChangeSource (listening for connections from
@code{contrib/arch_buildbot.py} run in a commit hook)
@end itemize

@item Git
@itemize @bullet
@item pb.PBChangeSource (listening for connections from
@code{contrib/git_buildbot.py} run in the post-receive hook)
@end itemize

@end table

All VC systems can be driven by a PBChangeSource and the
@code{buildbot sendchange} tool run from some form of commit script.
If you write an email parsing function, they can also all be driven by
a suitable @code{MaildirSource}.


@node Choosing ChangeSources, CVSToys - PBService, Change Sources, Getting Source Code Changes
@section Choosing ChangeSources

The @code{master.cfg} configuration file has a dictionary key named
@code{BuildmasterConfig['change_source']}, which holds the active
@code{IChangeSource} object. The config file will typically create an
object from one of the classes described below and stuff it into this
key.

Each buildmaster typically has just a single ChangeSource, since it is
only watching a single source tree. But if, for some reason, you need
multiple sources, just set @code{c['change_source']} to a list of
ChangeSources.. it will accept that too.

@example
s = FreshCVSSourceNewcred(host="host", port=4519,
                          user="alice", passwd="secret",
                          prefix="Twisted")
BuildmasterConfig['change_source'] = [s]
@end example

Each source tree has a nominal @code{top}. Each Change has a list of
filenames, which are all relative to this top location. The
ChangeSource is responsible for doing whatever is necessary to
accomplish this. Most sources have a @code{prefix} argument: a partial
pathname which is stripped from the front of all filenames provided to
that @code{ChangeSource}. Files which are outside this sub-tree are
ignored by the changesource: it does not generate Changes for those
files.


@node CVSToys - PBService, Mail-parsing ChangeSources, Choosing ChangeSources, Getting Source Code Changes
@section CVSToys - PBService

@csindex buildbot.changes.freshcvs.FreshCVSSource

The @uref{http://purl.net/net/CVSToys, CVSToys} package provides a
server which runs on the machine that hosts the CVS repository it
watches. It has a variety of ways to distribute commit notifications,
and offers a flexible regexp-based way to filter out uninteresting
changes. One of the notification options is named @code{PBService} and
works by listening on a TCP port for clients. These clients subscribe
to hear about commit notifications.

The buildmaster has a CVSToys-compatible @code{PBService} client built
in. There are two versions of it, one for old versions of CVSToys
(1.0.9 and earlier) which used the @code{oldcred} authentication
framework, and one for newer versions (1.0.10 and later) which use
@code{newcred}. Both are classes in the
@code{buildbot.changes.freshcvs} package.

@code{FreshCVSSourceNewcred} objects are created with the following
parameters:

@table @samp

@item @code{host} and @code{port}
these specify where the CVSToys server can be reached

@item @code{user} and @code{passwd}
these specify the login information for the CVSToys server
(@code{freshcvs}). These must match the server's values, which are
defined in the @code{freshCfg} configuration file (which lives in the
CVSROOT directory of the repository).

@item @code{prefix}
this is the prefix to be found and stripped from filenames delivered
by the CVSToys server. Most projects live in sub-directories of the
main repository, as siblings of the CVSROOT sub-directory, so
typically this prefix is set to that top sub-directory name.

@end table

@heading Example

To set up the freshCVS server, add a statement like the following to
your @file{freshCfg} file:

@example
pb = ConfigurationSet([
    (None, None, None, PBService(userpass=('foo', 'bar'), port=4519)),
    ])
@end example

This will announce all changes to a client which connects to port 4519
using a username of 'foo' and a password of 'bar'.

Then add a clause like this to your buildmaster's @file{master.cfg}:

@example
BuildmasterConfig['change_source'] = FreshCVSSource("cvs.example.com", 4519,
                                                    "foo", "bar",
                                                    prefix="glib/")
@end example

where "cvs.example.com" is the host that is running the FreshCVS daemon, and
"glib" is the top-level directory (relative to the repository's root) where
all your source code lives. Most projects keep one or more projects in the
same repository (along with CVSROOT/ to hold admin files like loginfo and
freshCfg); the prefix= argument tells the buildmaster to ignore everything
outside that directory, and to strip that common prefix from all pathnames
it handles.


@node Mail-parsing ChangeSources, PBChangeSource, CVSToys - PBService, Getting Source Code Changes
@section Mail-parsing ChangeSources

Many projects publish information about changes to their source tree
by sending an email message out to a mailing list, frequently named
PROJECT-commits or PROJECT-changes. Each message usually contains a
description of the change (who made the change, which files were
affected) and sometimes a copy of the diff. Humans can subscribe to
this list to stay informed about what's happening to the source tree.

The Buildbot can also be subscribed to a -commits mailing list, and
can trigger builds in response to Changes that it hears about. The
buildmaster admin needs to arrange for these email messages to arrive
in a place where the buildmaster can find them, and configure the
buildmaster to parse the messages correctly. Once that is in place,
the email parser will create Change objects and deliver them to the
Schedulers (see @pxref{Change Sources and Schedulers}) just
like any other ChangeSource.

There are two components to setting up an email-based ChangeSource.
The first is to route the email messages to the buildmaster, which is
done by dropping them into a ``maildir''. The second is to actually
parse the messages, which is highly dependent upon the tool that was
used to create them. Each VC system has a collection of favorite
change-emailing tools, and each has a slightly different format, so
each has a different parsing function. There is a separate
ChangeSource variant for each parsing function.

Once you've chosen a maildir location and a parsing function, create
the change source and put it in @code{c['change_source']}:

@example
from buildbot.changes.mail import SyncmailMaildirSource
c['change_source'] = SyncmailMaildirSource("~/maildir-buildbot",
                                           prefix="/trunk/")
@end example

@menu
* Subscribing the Buildmaster::  
* Using Maildirs::              
* Parsing Email Change Messages::  
@end menu

@node Subscribing the Buildmaster, Using Maildirs, Mail-parsing ChangeSources, Mail-parsing ChangeSources
@subsection Subscribing the Buildmaster

The recommended way to install the buildbot is to create a dedicated
account for the buildmaster. If you do this, the account will probably
have a distinct email address (perhaps
@email{buildmaster@@example.org}). Then just arrange for this
account's email to be delivered to a suitable maildir (described in
the next section).

If the buildbot does not have its own account, ``extension addresses''
can be used to distinguish between email intended for the buildmaster
and email intended for the rest of the account. In most modern MTAs,
the e.g. @code{foo@@example.org} account has control over every email
address at example.org which begins with "foo", such that email
addressed to @email{account-foo@@example.org} can be delivered to a
different destination than @email{account-bar@@example.org}. qmail
does this by using separate .qmail files for the two destinations
(@file{.qmail-foo} and @file{.qmail-bar}, with @file{.qmail}
controlling the base address and @file{.qmail-default} controlling all
other extensions). Other MTAs have similar mechanisms.

Thus you can assign an extension address like
@email{foo-buildmaster@@example.org} to the buildmaster, and retain
@email{foo@@example.org} for your own use.


@node Using Maildirs, Parsing Email Change Messages, Subscribing the Buildmaster, Mail-parsing ChangeSources
@subsection Using Maildirs

A ``maildir'' is a simple directory structure originally developed for
qmail that allows safe atomic update without locking. Create a base
directory with three subdirectories: ``new'', ``tmp'', and ``cur''.
When messages arrive, they are put into a uniquely-named file (using
pids, timestamps, and random numbers) in ``tmp''. When the file is
complete, it is atomically renamed into ``new''. Eventually the
buildmaster notices the file in ``new'', reads and parses the
contents, then moves it into ``cur''. A cronjob can be used to delete
files in ``cur'' at leisure.

Maildirs are frequently created with the @command{maildirmake} tool,
but a simple @command{mkdir -p ~/MAILDIR/@{cur,new,tmp@}} is pretty much
equivalent.

Many modern MTAs can deliver directly to maildirs. The usual .forward
or .procmailrc syntax is to name the base directory with a trailing
slash, so something like @code{~/MAILDIR/} . qmail and postfix are
maildir-capable MTAs, and procmail is a maildir-capable MDA (Mail
Delivery Agent).

For MTAs which cannot put files into maildirs directly, the
``safecat'' tool can be executed from a .forward file to accomplish
the same thing.

The Buildmaster uses the linux DNotify facility to receive immediate
notification when the maildir's ``new'' directory has changed. When
this facility is not available, it polls the directory for new
messages, every 10 seconds by default.

@node Parsing Email Change Messages,  , Using Maildirs, Mail-parsing ChangeSources
@subsection Parsing Email Change Messages

The second component to setting up an email-based ChangeSource is to
parse the actual notices. This is highly dependent upon the VC system
and commit script in use.

A couple of common tools used to create these change emails are:

@table @samp

@item CVS
@table @samp
@item CVSToys MailNotifier
@ref{FCMaildirSource}
@item Bonsai notification
@ref{BonsaiMaildirSource}
@item syncmail
@ref{SyncmailMaildirSource}
@end table

@item SVN
@table @samp
@item svnmailer
http://opensource.perlig.de/en/svnmailer/
@item commit-email.pl
@ref{SVNCommitEmailMaildirSource}
@end table

@item Mercurial
@table @samp
@item NotifyExtension
http://www.selenic.com/mercurial/wiki/index.cgi/NotifyExtension
@end table

@item Git
@table @samp
@item post-receive-email
http://git.kernel.org/?p=git/git.git;a=blob;f=contrib/hooks/post-receive-email;hb=HEAD
@end table

@end table


The following sections describe the parsers available for each of
these tools.

Most of these parsers accept a @code{prefix=} argument, which is used
to limit the set of files that the buildmaster pays attention to. This
is most useful for systems like CVS and SVN which put multiple
projects in a single repository (or use repository names to indicate
branches). Each filename that appears in the email is tested against
the prefix: if the filename does not start with the prefix, the file
is ignored. If the filename @emph{does} start with the prefix, that
prefix is stripped from the filename before any further processing is
done. Thus the prefix usually ends with a slash.

@menu
* FCMaildirSource::             
* SyncmailMaildirSource::       
* BonsaiMaildirSource::         
* SVNCommitEmailMaildirSource::  
@end menu

@node FCMaildirSource, SyncmailMaildirSource, Parsing Email Change Messages, Parsing Email Change Messages
@subsubsection FCMaildirSource


@csindex buildbot.changes.mail.FCMaildirSource

http://twistedmatrix.com/users/acapnotic/wares/code/CVSToys/

This parser works with the CVSToys @code{MailNotification} action,
which will send email to a list of recipients for each commit. This
tends to work better than using @code{/bin/mail} from within the
CVSROOT/loginfo file directly, as CVSToys will batch together all
files changed during the same CVS invocation, and can provide more
information (like creating a ViewCVS URL for each file changed).

The Buildbot's @code{FCMaildirSource} knows for to parse these CVSToys
messages and turn them into Change objects. It can be given two
parameters: the directory name of the maildir root, and the prefix to
strip.

@example
from buildbot.changes.mail import FCMaildirSource
c['change_source'] = FCMaildirSource("~/maildir-buildbot")
@end example

@node SyncmailMaildirSource, BonsaiMaildirSource, FCMaildirSource, Parsing Email Change Messages
@subsubsection SyncmailMaildirSource

@csindex buildbot.changes.mail.SyncmailMaildirSource

http://sourceforge.net/projects/cvs-syncmail

@code{SyncmailMaildirSource} knows how to parse the message format used by
the CVS ``syncmail'' script.

@example
from buildbot.changes.mail import SyncmailMaildirSource
c['change_source'] = SyncmailMaildirSource("~/maildir-buildbot")
@end example

@node BonsaiMaildirSource, SVNCommitEmailMaildirSource, SyncmailMaildirSource, Parsing Email Change Messages
@subsubsection BonsaiMaildirSource

@csindex buildbot.changes.mail.BonsaiMaildirSource

http://www.mozilla.org/bonsai.html

@code{BonsaiMaildirSource} parses messages sent out by Bonsai, the CVS
tree-management system built by Mozilla.

@example
from buildbot.changes.mail import BonsaiMaildirSource
c['change_source'] = BonsaiMaildirSource("~/maildir-buildbot")
@end example

@node SVNCommitEmailMaildirSource,  , BonsaiMaildirSource, Parsing Email Change Messages
@subsubsection SVNCommitEmailMaildirSource

@csindex buildbot.changes.mail.SVNCommitEmailMaildirSource

@code{SVNCommitEmailMaildirSource} parses message sent out by the
@code{commit-email.pl} script, which is included in the Subversion
distribution.

It does not currently handle branches: all of the Change objects that
it creates will be associated with the default (i.e. trunk) branch.

@example
from buildbot.changes.mail import SVNCommitEmailMaildirSource
c['change_source'] = SVNCommitEmailMaildirSource("~/maildir-buildbot")
@end example


@node PBChangeSource, P4Source, Mail-parsing ChangeSources, Getting Source Code Changes
@section PBChangeSource

@csindex buildbot.changes.pb.PBChangeSource

The last kind of ChangeSource actually listens on a TCP port for
clients to connect and push change notices @emph{into} the
Buildmaster. This is used by the built-in @code{buildbot sendchange}
notification tool, as well as the VC-specific
@file{contrib/svn_buildbot.py}, @file{contrib/arch_buildbot.py},
@file{contrib/hg_buildbot.py} tools, and the
@code{buildbot.changes.hgbuildbot} hook. These tools are run by the
repository (in a commit hook script), and connect to the buildmaster
directly each time a file is comitted. This is also useful for
creating new kinds of change sources that work on a @code{push} model
instead of some kind of subscription scheme, for example a script
which is run out of an email .forward file.

This ChangeSource can be configured to listen on its own TCP port, or
it can share the port that the buildmaster is already using for the
buildslaves to connect. (This is possible because the
@code{PBChangeSource} uses the same protocol as the buildslaves, and
they can be distinguished by the @code{username} attribute used when
the initial connection is established). It might be useful to have it
listen on a different port if, for example, you wanted to establish
different firewall rules for that port. You could allow only the SVN
repository machine access to the @code{PBChangeSource} port, while
allowing only the buildslave machines access to the slave port. Or you
could just expose one port and run everything over it. @emph{Note:
this feature is not yet implemented, the PBChangeSource will always
share the slave port and will always have a @code{user} name of
@code{change}, and a passwd of @code{changepw}. These limitations will
be removed in the future.}.


The @code{PBChangeSource} is created with the following arguments. All
are optional.

@table @samp
@item @code{port}
which port to listen on. If @code{None} (which is the default), it
shares the port used for buildslave connections. @emph{Not
Implemented, always set to @code{None}}.

@item @code{user} and @code{passwd}
The user/passwd account information that the client program must use
to connect. Defaults to @code{change} and @code{changepw}. @emph{Not
Implemented, @code{user} is currently always set to @code{change},
@code{passwd} is always set to @code{changepw}}.

@item @code{prefix}
The prefix to be found and stripped from filenames delivered over the
connection. Any filenames which do not start with this prefix will be
removed. If all the filenames in a given Change are removed, the that
whole Change will be dropped. This string should probably end with a
directory separator.

This is useful for changes coming from version control systems that
represent branches as parent directories within the repository (like
SVN and Perforce). Use a prefix of 'trunk/' or
'project/branches/foobranch/' to only follow one branch and to get
correct tree-relative filenames. Without a prefix, the PBChangeSource
will probably deliver Changes with filenames like @file{trunk/foo.c}
instead of just @file{foo.c}. Of course this also depends upon the
tool sending the Changes in (like @command{buildbot sendchange}) and
what filenames it is delivering: that tool may be filtering and
stripping prefixes at the sending end.

@end table

@node P4Source, BonsaiPoller, PBChangeSource, Getting Source Code Changes
@section P4Source

@csindex buildbot.changes.p4poller.P4Source

The @code{P4Source} periodically polls a @uref{http://www.perforce.com/,
Perforce} depot for changes. It accepts the following arguments:

@table @samp
@item @code{p4base}
The base depot path to watch, without the trailing '/...'.

@item @code{p4port}
The Perforce server to connect to (as host:port).

@item @code{p4user}
The Perforce user.

@item @code{p4passwd}
The Perforce password.

@item @code{split_file}
A function that maps a pathname, without the leading @code{p4base}, to a
(branch, filename) tuple. The default just returns (None, branchfile),
which effectively disables branch support. You should supply a function
which understands your repository structure.

@item @code{pollinterval}
How often to poll, in seconds. Defaults to 600 (10 minutes).

@item @code{histmax}
The maximum number of changes to inspect at a time. If more than this
number occur since the last poll, older changes will be silently
ignored.
@end table

@heading Example

This configuration uses the @code{P4PORT}, @code{P4USER}, and @code{P4PASSWD}
specified in the buildmaster's environment. It watches a project in which the
branch name is simply the next path component, and the file is all path
components after.

@example
import buildbot.changes.p4poller
s = p4poller.P4Source(p4base='//depot/project/',
                      split_file=lambda branchfile: branchfile.split('/',1),
                     )
c['change_source'] = s
@end example

@node BonsaiPoller, SVNPoller, P4Source, Getting Source Code Changes
@section BonsaiPoller

@csindex buildbot.changes.bonsaipoller.BonsaiPoller

The @code{BonsaiPoller} periodically polls a Bonsai server. This is a
CGI script accessed through a web server that provides information
about a CVS tree, for example the Mozilla bonsai server at
@uref{http://bonsai.mozilla.org}. Bonsai servers are usable by both
humans and machines. In this case, the buildbot's change source forms
a query which asks about any files in the specified branch which have
changed since the last query.

Please take a look at the BonsaiPoller docstring for details about the
arguments it accepts.


@node SVNPoller, MercurialHook, BonsaiPoller, Getting Source Code Changes
@section SVNPoller

@csindex buildbot.changes.svnpoller.SVNPoller

The @code{buildbot.changes.svnpoller.SVNPoller} is a ChangeSource
which periodically polls a @uref{http://subversion.tigris.org/,
Subversion} repository for new revisions, by running the @code{svn
log} command in a subshell. It can watch a single branch or multiple
branches.

@code{SVNPoller} accepts the following arguments:

@table @code
@item svnurl
The base URL path to watch, like
@code{svn://svn.twistedmatrix.com/svn/Twisted/trunk}, or
@code{http://divmod.org/svn/Divmod/}, or even
@code{file:///home/svn/Repository/ProjectA/branches/1.5/}. This must
include the access scheme, the location of the repository (both the
hostname for remote ones, and any additional directory names necessary
to get to the repository), and the sub-path within the repository's
virtual filesystem for the project and branch of interest.

The @code{SVNPoller} will only pay attention to files inside the
subdirectory specified by the complete svnurl.

@item split_file
A function to convert pathnames into (branch, relative_pathname)
tuples. Use this to explain your repository's branch-naming policy to
@code{SVNPoller}. This function must accept a single string and return
a two-entry tuple. There are a few utility functions in
@code{buildbot.changes.svnpoller} that can be used as a
@code{split_file} function, see below for details.

The default value always returns (None, path), which indicates that
all files are on the trunk.

Subclasses of @code{SVNPoller} can override the @code{split_file}
method instead of using the @code{split_file=} argument.

@item svnuser
An optional string parameter. If set, the @code{--user} argument will
be added to all @code{svn} commands. Use this if you have to
authenticate to the svn server before you can do @code{svn info} or
@code{svn log} commands.

@item svnpasswd
Like @code{svnuser}, this will cause a @code{--password} argument to
be passed to all svn commands.

@item pollinterval
How often to poll, in seconds. Defaults to 600 (checking once every 10
minutes). Lower this if you want the buildbot to notice changes
faster, raise it if you want to reduce the network and CPU load on
your svn server. Please be considerate of public SVN repositories by
using a large interval when polling them.

@item histmax
The maximum number of changes to inspect at a time. Every POLLINTERVAL
seconds, the @code{SVNPoller} asks for the last HISTMAX changes and
looks through them for any ones it does not already know about. If
more than HISTMAX revisions have been committed since the last poll,
older changes will be silently ignored. Larger values of histmax will
cause more time and memory to be consumed on each poll attempt.
@code{histmax} defaults to 100.

@item svnbin
This controls the @code{svn} executable to use. If subversion is
installed in a weird place on your system (outside of the
buildmaster's @code{$PATH}), use this to tell @code{SVNPoller} where
to find it. The default value of ``svn'' will almost always be
sufficient.

@end table

@heading Branches

Each source file that is tracked by a Subversion repository has a
fully-qualified SVN URL in the following form:
(REPOURL)(PROJECT-plus-BRANCH)(FILEPATH). When you create the
@code{SVNPoller}, you give it a @code{svnurl} value that includes all
of the REPOURL and possibly some portion of the PROJECT-plus-BRANCH
string. The @code{SVNPoller} is responsible for producing Changes that
contain a branch name and a FILEPATH (which is relative to the top of
a checked-out tree). The details of how these strings are split up
depend upon how your repository names its branches.

@subheading PROJECT/BRANCHNAME/FILEPATH repositories

One common layout is to have all the various projects that share a
repository get a single top-level directory each. Then under a given
project's directory, you get two subdirectories, one named ``trunk''
and another named ``branches''. Under ``branches'' you have a bunch of
other directories, one per branch, with names like ``1.5.x'' and
``testing''. It is also common to see directories like ``tags'' and
``releases'' next to ``branches'' and ``trunk''.

For example, the Twisted project has a subversion server on
``svn.twistedmatrix.com'' that hosts several sub-projects. The
repository is available through a SCHEME of ``svn:''. The primary
sub-project is Twisted, of course, with a repository root of
``svn://svn.twistedmatrix.com/svn/Twisted''. Another sub-project is
Informant, with a root of
``svn://svn.twistedmatrix.com/svn/Informant'', etc. Inside any
checked-out Twisted tree, there is a file named bin/trial (which is
used to run unit test suites).

The trunk for Twisted is in
``svn://svn.twistedmatrix.com/svn/Twisted/trunk'', and the
fully-qualified SVN URL for the trunk version of @code{trial} would be
``svn://svn.twistedmatrix.com/svn/Twisted/trunk/bin/trial''. The same
SVNURL for that file on a branch named ``1.5.x'' would be
``svn://svn.twistedmatrix.com/svn/Twisted/branches/1.5.x/bin/trial''.

To set up a @code{SVNPoller} that watches the Twisted trunk (and
nothing else), we would use the following:

@example
from buildbot.changes.svnpoller import SVNPoller
c['change_source'] = SVNPoller("svn://svn.twistedmatrix.com/svn/Twisted/trunk")
@end example

In this case, every Change that our @code{SVNPoller} produces will
have @code{.branch=None}, to indicate that the Change is on the trunk.
No other sub-projects or branches will be tracked.

If we want our ChangeSource to follow multiple branches, we have to do
two things. First we have to change our @code{svnurl=} argument to
watch more than just ``.../Twisted/trunk''. We will set it to
``.../Twisted'' so that we'll see both the trunk and all the branches.
Second, we have to tell @code{SVNPoller} how to split the
(PROJECT-plus-BRANCH)(FILEPATH) strings it gets from the repository
out into (BRANCH) and (FILEPATH) pairs.

We do the latter by providing a ``split_file'' function. This function
is responsible for splitting something like
``branches/1.5.x/bin/trial'' into @code{branch}=''branches/1.5.x'' and
@code{filepath}=''bin/trial''. This function is always given a string
that names a file relative to the subdirectory pointed to by the
@code{SVNPoller}'s @code{svnurl=} argument. It is expected to return a
(BRANCHNAME, FILEPATH) tuple (in which FILEPATH is relative to the
branch indicated), or None to indicate that the file is outside any
project of interest.

(note that we want to see ``branches/1.5.x'' rather than just
``1.5.x'' because when we perform the SVN checkout, we will probably
append the branch name to the baseURL, which requires that we keep the
``branches'' component in there. Other VC schemes use a different
approach towards branches and may not require this artifact.)

If your repository uses this same PROJECT/BRANCH/FILEPATH naming
scheme, the following function will work:

@example
def split_file_branches(path):
    pieces = path.split('/')
    if pieces[0] == 'trunk':
        return (None, '/'.join(pieces[1:]))
    elif pieces[0] == 'branches':
        return ('/'.join(pieces[0:2]),
                '/'.join(pieces[2:]))
    else:
        return None
@end example

This function is provided as
@code{buildbot.changes.svnpoller.split_file_branches} for your
convenience. So to have our Twisted-watching @code{SVNPoller} follow
multiple branches, we would use this:

@example
from buildbot.changes.svnpoller import SVNPoller, split_file_branches
c['change_source'] = SVNPoller("svn://svn.twistedmatrix.com/svn/Twisted",
                               split_file=split_file_branches)
@end example

Changes for all sorts of branches (with names like ``branches/1.5.x'',
and None to indicate the trunk) will be delivered to the Schedulers.
Each Scheduler is then free to use or ignore each branch as it sees
fit.

@subheading BRANCHNAME/PROJECT/FILEPATH repositories

Another common way to organize a Subversion repository is to put the
branch name at the top, and the projects underneath. This is
especially frequent when there are a number of related sub-projects
that all get released in a group.

For example, Divmod.org hosts a project named ``Nevow'' as well as one
named ``Quotient''. In a checked-out Nevow tree there is a directory
named ``formless'' that contains a python source file named
``webform.py''. This repository is accessible via webdav (and thus
uses an ``http:'' scheme) through the divmod.org hostname. There are
many branches in this repository, and they use a
(BRANCHNAME)/(PROJECT) naming policy.

The fully-qualified SVN URL for the trunk version of webform.py is
@code{http://divmod.org/svn/Divmod/trunk/Nevow/formless/webform.py}.
You can do an @code{svn co} with that URL and get a copy of the latest
version. The 1.5.x branch version of this file would have a URL of
@code{http://divmod.org/svn/Divmod/branches/1.5.x/Nevow/formless/webform.py}.
The whole Nevow trunk would be checked out with
@code{http://divmod.org/svn/Divmod/trunk/Nevow}, while the Quotient
trunk would be checked out using
@code{http://divmod.org/svn/Divmod/trunk/Quotient}.

Now suppose we want to have an @code{SVNPoller} that only cares about
the Nevow trunk. This case looks just like the PROJECT/BRANCH layout
described earlier:

@example
from buildbot.changes.svnpoller import SVNPoller
c['change_source'] = SVNPoller("http://divmod.org/svn/Divmod/trunk/Nevow")
@end example

But what happens when we want to track multiple Nevow branches? We
have to point our @code{svnurl=} high enough to see all those
branches, but we also don't want to include Quotient changes (since
we're only building Nevow). To accomplish this, we must rely upon the
@code{split_file} function to help us tell the difference between
files that belong to Nevow and those that belong to Quotient, as well
as figuring out which branch each one is on.

@example
from buildbot.changes.svnpoller import SVNPoller
c['change_source'] = SVNPoller("http://divmod.org/svn/Divmod",
                               split_file=my_file_splitter)
@end example

The @code{my_file_splitter} function will be called with
repository-relative pathnames like:

@table @code
@item trunk/Nevow/formless/webform.py
This is a Nevow file, on the trunk. We want the Change that includes this
to see a filename of @code{formless/webform.py"}, and a branch of None

@item branches/1.5.x/Nevow/formless/webform.py
This is a Nevow file, on a branch. We want to get
branch=''branches/1.5.x'' and filename=''formless/webform.py''.

@item trunk/Quotient/setup.py
This is a Quotient file, so we want to ignore it by having
@code{my_file_splitter} return None.

@item branches/1.5.x/Quotient/setup.py
This is also a Quotient file, which should be ignored.
@end table

The following definition for @code{my_file_splitter} will do the job:

@example
def my_file_splitter(path):
    pieces = path.split('/')
    if pieces[0] == 'trunk':
        branch = None
        pieces.pop(0) # remove 'trunk'
    elif pieces[0] == 'branches':
        pieces.pop(0) # remove 'branches'
        # grab branch name
        branch = 'branches/' + pieces.pop(0)
    else:
        return None # something weird
    projectname = pieces.pop(0)
    if projectname != 'Nevow':
        return None # wrong project
    return (branch, '/'.join(pieces))
@end example

@node MercurialHook,  , SVNPoller, Getting Source Code Changes
@section MercurialHook

Since Mercurial is written in python, the hook script can invoke
Buildbot's @code{sendchange} function directly, rather than having to
spawn an external process. This function delivers the same sort of
changes as @code{buildbot sendchange} and the various hook scripts in
contrib/, so you'll need to add a @code{pb.PBChangeSource} to your
buildmaster to receive these changes.

To set this up, first choose a Mercurial repository that represents
your central ``official'' source tree. This will be the same
repository that your buildslaves will eventually pull from. Install
Buildbot on the machine that hosts this repository, using the same
version of python as Mercurial is using (so that the Mercurial hook
can import code from buildbot). Then add the following to the
@code{.hg/hgrc} file in that repository, replacing the buildmaster
hostname/portnumber as appropriate for your buildbot:

@example
[hooks]
changegroup.buildbot = python:buildbot.changes.hgbuildbot.hook

[hgbuildbot]
master = buildmaster.example.org:9987
@end example

(Note that Mercurial lets you define multiple @code{changegroup} hooks
by giving them distinct names, like @code{changegroup.foo} and
@code{changegroup.bar}, which is why we use
@code{changegroup.buildbot} in this example. There is nothing magical
about the ``buildbot'' suffix in the hook name. The
@code{[hgbuildbot]} section @emph{is} special, however, as it is the
only section that the buildbot hook pays attention to.)

Also note that this runs as a @code{changegroup} hook, rather than as
an @code{incoming} hook. The @code{changegroup} hook is run with
multiple revisions at a time (say, if multiple revisions are being
pushed to this repository in a single @command{hg push} command),
whereas the @code{incoming} hook is run with just one revision at a
time. The @code{hgbuildbot.hook} function will only work with the
@code{changegroup} hook.

The @code{[hgbuildbot]} section has two other parameters that you
might specify, both of which control the name of the branch that is
attached to the changes coming from this hook.

One common branch naming policy for Mercurial repositories is to use
it just like Darcs: each branch goes into a separate repository, and
all the branches for a single project share a common parent directory.
For example, you might have @file{/var/repos/PROJECT/trunk/} and
@file{/var/repos/PROJECT/release}. To use this style, use the
@code{branchtype = dirname} setting, which simply uses the last
component of the repository's enclosing directory as the branch name:

@example
[hgbuildbot]
master = buildmaster.example.org:9987
branchtype = dirname
@end example

Another approach is to use Mercurial's built-in branches (the kind
created with @command{hg branch} and listed with @command{hg
branches}). This feature associates persistent names with particular
lines of descent within a single repository. (note that the buildbot
@code{source.Mercurial} checkout step does not yet support this kind
of branch). To have the commit hook deliver this sort of branch name
with the Change object, use @code{branchtype = inrepo}:

@example
[hgbuildbot]
master = buildmaster.example.org:9987
branchtype = inrepo
@end example

Finally, if you want to simply specify the branchname directly, for
all changes, use @code{branch = BRANCHNAME}. This overrides
@code{branchtype}:

@example
[hgbuildbot]
master = buildmaster.example.org:9987
branch = trunk
@end example

If you use @code{branch=} like this, you'll need to put a separate
.hgrc in each repository. If you use @code{branchtype=}, you may be
able to use the same .hgrc for all your repositories, stored in
@file{~/.hgrc} or @file{/etc/mercurial/hgrc}.


@node Build Process, Status Delivery, Getting Source Code Changes, Top
@chapter Build Process

A @code{Build} object is responsible for actually performing a build.
It gets access to a remote @code{SlaveBuilder} where it may run
commands, and a @code{BuildStatus} object where it must emit status
events. The @code{Build} is created by the Builder's
@code{BuildFactory}.

The default @code{Build} class is made up of a fixed sequence of
@code{BuildSteps}, executed one after another until all are complete
(or one of them indicates that the build should be halted early). The
default @code{BuildFactory} creates instances of this @code{Build}
class with a list of @code{BuildSteps}, so the basic way to configure
the build is to provide a list of @code{BuildSteps} to your
@code{BuildFactory}.

More complicated @code{Build} subclasses can make other decisions:
execute some steps only if certain files were changed, or if certain
previous steps passed or failed. The base class has been written to
allow users to express basic control flow without writing code, but
you can always subclass and customize to achieve more specialized
behavior.

@menu
* Build Steps::                 
* Interlocks::                  
* Build Factories::             
@end menu

@node Build Steps, Interlocks, Build Process, Build Process
@section Build Steps

@code{BuildStep}s are usually specified in the buildmaster's
configuration file, in a list that goes into the @code{BuildFactory}.
The @code{BuildStep} instances in this list are used as templates to
construct new independent copies for each build (so that state can be
kept on the @code{BuildStep} in one build without affecting a later
build). Each @code{BuildFactory} can be created with a list of steps,
or the factory can be created empty and then steps added to it using
the @code{addStep} method:

@example
from buildbot.steps import source, shell
from buildbot.process import factory

f = factory.BuildFactory()
f.addStep(source.SVN(svnurl="http://svn.example.org/Trunk/"))
f.addStep(shell.ShellCommand(command=["make", "all"]))
f.addStep(shell.ShellCommand(command=["make", "test"]))
@end example

In earlier versions (0.7.5 and older), these steps were specified with
a tuple of (step_class, keyword_arguments). Steps can still be
specified this way, but the preferred form is to pass actual
@code{BuildStep} instances to @code{addStep}, because that gives the
@code{BuildStep} class a chance to do some validation on the
arguments.

If you have a common set of steps which are used in several factories, the
@code{addSteps} method may be handy.  It takes an iterable of @code{BuildStep}
instances.

@example
setup_steps = [
    source.SVN(svnurl="http://svn.example.org/Trunk/")
    shell.ShellCommand(command="./setup")
]
quick = factory.BuildFactory()
quick.addSteps(setup_steps)
quick.addStep(shell.shellCommand(command="make quick"))
@end example

The rest of this section lists all the standard BuildStep objects
available for use in a Build, and the parameters which can be used to
control each.

@menu
* Common Parameters::           
* Using Build Properties::      
* Source Checkout::             
* ShellCommand::                
* Simple ShellCommand Subclasses::  
* Python BuildSteps::           
* Transferring Files::          
* Triggering Schedulers::       
* Writing New BuildSteps::      
@end menu

@node Common Parameters, Using Build Properties, Build Steps, Build Steps
@subsection Common Parameters

The standard @code{Build} runs a series of @code{BuildStep}s in order,
only stopping when it runs out of steps or if one of them requests
that the build be halted. It collects status information from each one
to create an overall build status (of SUCCESS, WARNINGS, or FAILURE).

All BuildSteps accept some common parameters. Some of these control
how their individual status affects the overall build. Others are used
to specify which @code{Locks} (see @pxref{Interlocks}) should be
acquired before allowing the step to run.

Arguments common to all @code{BuildStep} subclasses:


@table @code
@item name
the name used to describe the step on the status display. It is also
used to give a name to any LogFiles created by this step.

@item haltOnFailure
if True, a FAILURE of this build step will cause the build to halt
immediately with an overall result of FAILURE.

@item flunkOnWarnings
when True, a WARNINGS or FAILURE of this build step will mark the
overall build as FAILURE. The remaining steps will still be executed.

@item flunkOnFailure
when True, a FAILURE of this build step will mark the overall build as
a FAILURE. The remaining steps will still be executed.

@item warnOnWarnings
when True, a WARNINGS or FAILURE of this build step will mark the
overall build as having WARNINGS. The remaining steps will still be
executed.

@item warnOnFailure
when True, a FAILURE of this build step will mark the overall build as
having WARNINGS. The remaining steps will still be executed.

@item locks
a list of Locks (instances of @code{buildbot.locks.SlaveLock} or
@code{buildbot.locks.MasterLock}) that should be acquired before
starting this Step. The Locks will be released when the step is
complete. Note that this is a list of actual Lock instances, not
names. Also note that all Locks must have unique names.

@end table

@node Using Build Properties, Source Checkout, Common Parameters, Build Steps
@subsection Using Build Properties
@cindex Properties

Build properties are a generalized way to provide configuration
information to build steps; see @ref{Build Properties}.

Some build properties are inherited from external sources -- global
properties, schedulers, or buildslaves.  Some build properties are
set when the build starts, such as the SourceStamp information. Other
properties can be set by BuildSteps as they run, for example the
various Source steps will set the @code{got_revision} property to the
source revision that was actually checked out (which can be useful
when the SourceStamp in use merely requested the ``latest revision'':
@code{got_revision} will tell you what was actually built).

In custom BuildSteps, you can get and set the build properties with
the @code{getProperty}/@code{setProperty} methods. Each takes a string
for the name of the property, and returns or accepts an
arbitrary@footnote{Build properties are serialized along with the
build results, so they must be serializable. For this reason, the
value of any build property should be simple inert data: strings,
numbers, lists, tuples, and dictionaries. They should not contain
class instances.} object. For example:

@example
class MakeTarball(ShellCommand):
    def start(self):
        if self.getProperty("os") == "win":
            self.setCommand([ ... ]) # windows-only command
        else:
            self.setCommand([ ... ]) # equivalent for other systems
        ShellCommand.start(self)
@end example

@heading WithProperties
@cindex WithProperties

You can use build properties in ShellCommands by using the
@code{WithProperties} wrapper when setting the arguments of
the ShellCommand. This interpolates the named build properties
into the generated shell command.  Most step parameters accept
@code{WithProperties}.  Please file bugs for any parameters which
do not.

@example
from buildbot.steps.shell import ShellCommand
from buildbot.process.properties import WithProperties

f.addStep(ShellCommand(
          command=["tar", "czf",
                   WithProperties("build-%s.tar.gz", "revision"),
                   "source"]))
@end example

If this BuildStep were used in a tree obtained from Subversion, it
would create a tarball with a name like @file{build-1234.tar.gz}.

The @code{WithProperties} function does @code{printf}-style string
interpolation, using strings obtained by calling
@code{build.getProperty(propname)}. Note that for every @code{%s} (or
@code{%d}, etc), you must have exactly one additional argument to
indicate which build property you want to insert.

You can also use python dictionary-style string interpolation by using
the @code{%(propname)s} syntax. In this form, the property name goes
in the parentheses, and WithProperties takes @emph{no} additional
arguments:

@example
f.addStep(ShellCommand(
          command=["tar", "czf",
                   WithProperties("build-%(revision)s.tar.gz"),
                   "source"]))
@end example

Don't forget the extra ``s'' after the closing parenthesis! This is
the cause of many confusing errors. 

The dictionary-style interpolation supports a number of more advanced
syntaxes, too.

@table @code

@item propname:-replacement
If @code{propname} exists, substitute its value; otherwise,
substitute @code{replacement}.  @code{replacement} may be empty
(@code{%(propname:-)s})

@item propname:+replacement
If @code{propname} exists, substitute @code{replacement}; otherwise,
substitute an empty string.

@end table

Although these are similar to shell substitutions, no other
substitutions are currently supported, and @code{replacement} in the
above cannot contain more substitutions.

Note: like python, you can either do positional-argument interpolation
@emph{or} keyword-argument interpolation, not both. Thus you cannot use
a string like @code{WithProperties("foo-%(revision)s-%s", "branch")}.

@heading Common Build Properties

The following build properties are set when the build is started, and
are available to all steps.

@table @code
@item branch

This comes from the build's SourceStamp, and describes which branch is
being checked out. This will be @code{None} (which interpolates into
@code{WithProperties} as an empty string) if the build is on the
default branch, which is generally the trunk. Otherwise it will be a
string like ``branches/beta1.4''. The exact syntax depends upon the VC
system being used.

@item revision

This also comes from the SourceStamp, and is the revision of the
source code tree that was requested from the VC system. When a build
is requested of a specific revision (as is generally the case when
the build is triggered by Changes), this will contain the revision
specification. The syntax depends upon the VC system in use: for SVN
it is an integer, for Mercurial it is a short string, for Darcs it
is a rather large string, etc.

If the ``force build'' button was pressed, the revision will be
@code{None}, which means to use the most recent revision available.
This is a ``trunk build''. This will be interpolated as an empty
string.

@item got_revision

This is set when a Source step checks out the source tree, and
provides the revision that was actually obtained from the VC system.
In general this should be the same as @code{revision}, except for
trunk builds, where @code{got_revision} indicates what revision was
current when the checkout was performed. This can be used to rebuild
the same source code later.

Note that for some VC systems (Darcs in particular), the revision is a
large string containing newlines, and is not suitable for interpolation
into a filename.

@item buildername

This is a string that indicates which Builder the build was a part of.
The combination of buildername and buildnumber uniquely identify a
build.

@item buildnumber

Each build gets a number, scoped to the Builder (so the first build
performed on any given Builder will have a build number of 0). This
integer property contains the build's number.

@item slavename

This is a string which identifies which buildslave the build is
running on.

@item scheduler

If the build was started from a scheduler, then this property will
contain the name of that scheduler.

@end table


@node Source Checkout, ShellCommand, Using Build Properties, Build Steps
@subsection Source Checkout

The first step of any build is typically to acquire the source code
from which the build will be performed. There are several classes to
handle this, one for each of the different source control system that
Buildbot knows about. For a description of how Buildbot treats source
control in general, see @ref{Version Control Systems}.

All source checkout steps accept some common parameters to control how
they get the sources and where they should be placed. The remaining
per-VC-system parameters are mostly to specify where exactly the
sources are coming from.

@table @code
@item mode

a string describing the kind of VC operation that is desired. Defaults
to @code{update}.

@table @code
@item update
specifies that the CVS checkout/update should be performed directly
into the workdir. Each build is performed in the same directory,
allowing for incremental builds. This minimizes disk space, bandwidth,
and CPU time. However, it may encounter problems if the build process
does not handle dependencies properly (sometimes you must do a ``clean
build'' to make sure everything gets compiled), or if source files are
deleted but generated files can influence test behavior (e.g. python's
.pyc files), or when source directories are deleted but generated
files prevent CVS from removing them. Builds ought to be correct
regardless of whether they are done ``from scratch'' or incrementally,
but it is useful to test both kinds: this mode exercises the
incremental-build style.

@item copy
specifies that the CVS workspace should be maintained in a separate
directory (called the 'copydir'), using checkout or update as
necessary. For each build, a new workdir is created with a copy of the
source tree (rm -rf workdir; cp -r copydir workdir). This doubles the
disk space required, but keeps the bandwidth low (update instead of a
full checkout). A full 'clean' build is performed each time. This
avoids any generated-file build problems, but is still occasionally
vulnerable to CVS problems such as a repository being manually
rearranged, causing CVS errors on update which are not an issue with a
full checkout.

@c TODO: something is screwy about this, revisit. Is it the source
@c directory or the working directory that is deleted each time?

@item clobber
specifes that the working directory should be deleted each time,
necessitating a full checkout for each build. This insures a clean
build off a complete checkout, avoiding any of the problems described
above. This mode exercises the ``from-scratch'' build style.

@item export
this is like @code{clobber}, except that the 'cvs export' command is
used to create the working directory. This command removes all CVS
metadata files (the CVS/ directories) from the tree, which is
sometimes useful for creating source tarballs (to avoid including the
metadata in the tar file).
@end table

@item workdir
like all Steps, this indicates the directory where the build will take
place. Source Steps are special in that they perform some operations
outside of the workdir (like creating the workdir itself).

@item alwaysUseLatest
if True, bypass the usual ``update to the last Change'' behavior, and
always update to the latest changes instead.

@item retry
If set, this specifies a tuple of @code{(delay, repeats)} which means
that when a full VC checkout fails, it should be retried up to
@var{repeats} times, waiting @var{delay} seconds between attempts. If
you don't provide this, it defaults to @code{None}, which means VC
operations should not be retried. This is provided to make life easier
for buildslaves which are stuck behind poor network connections.

@end table


My habit as a developer is to do a @code{cvs update} and @code{make} each
morning. Problems can occur, either because of bad code being checked in, or
by incomplete dependencies causing a partial rebuild to fail where a
complete from-scratch build might succeed. A quick Builder which emulates
this incremental-build behavior would use the @code{mode='update'}
setting.

On the other hand, other kinds of dependency problems can cause a clean
build to fail where a partial build might succeed. This frequently results
from a link step that depends upon an object file that was removed from a
later version of the tree: in the partial tree, the object file is still
around (even though the Makefiles no longer know how to create it).

``official'' builds (traceable builds performed from a known set of
source revisions) are always done as clean builds, to make sure it is
not influenced by any uncontrolled factors (like leftover files from a
previous build). A ``full'' Builder which behaves this way would want
to use the @code{mode='clobber'} setting.

Each VC system has a corresponding source checkout class: their
arguments are described on the following pages.


@menu
* CVS::                         
* SVN::                         
* Darcs::                       
* Mercurial::                   
* Arch::                        
* Bazaar::                      
* Bzr::                         
* P4::                          
* Git::                         
@end menu

@node CVS, SVN, Source Checkout, Source Checkout
@subsubsection CVS
@cindex CVS Checkout
@bsindex buildbot.steps.source.CVS


The @code{CVS} build step performs a @uref{http://www.nongnu.org/cvs/,
CVS} checkout or update. It takes the following arguments:

@table @code
@item cvsroot
(required): specify the CVSROOT value, which points to a CVS
repository, probably on a remote machine. For example, the cvsroot
value you would use to get a copy of the Buildbot source code is
@code{:pserver:anonymous@@cvs.sourceforge.net:/cvsroot/buildbot}

@item cvsmodule
(required): specify the cvs @code{module}, which is generally a
subdirectory of the CVSROOT. The cvsmodule for the Buildbot source
code is @code{buildbot}.

@item branch
a string which will be used in a @code{-r} argument. This is most
useful for specifying a branch to work on. Defaults to @code{HEAD}.

@item global_options
a list of flags to be put before the verb in the CVS command.

@item checkoutDelay
if set, the number of seconds to put between the timestamp of the last
known Change and the value used for the @code{-D} option. Defaults to
half of the parent Build's treeStableTimer.

@end table


@node SVN, Darcs, CVS, Source Checkout
@subsubsection SVN

@cindex SVN Checkout
@bsindex buildbot.steps.source.SVN


The @code{SVN} build step performs a
@uref{http://subversion.tigris.org, Subversion} checkout or update.
There are two basic ways of setting up the checkout step, depending
upon whether you are using multiple branches or not.

If all of your builds use the same branch, then you should create the
@code{SVN} step with the @code{svnurl} argument:

@table @code
@item svnurl
(required): this specifies the @code{URL} argument that will be given
to the @code{svn checkout} command. It dictates both where the
repository is located and which sub-tree should be extracted. In this
respect, it is like a combination of the CVS @code{cvsroot} and
@code{cvsmodule} arguments. For example, if you are using a remote
Subversion repository which is accessible through HTTP at a URL of
@code{http://svn.example.com/repos}, and you wanted to check out the
@code{trunk/calc} sub-tree, you would use
@code{svnurl="http://svn.example.com/repos/trunk/calc"} as an argument
to your @code{SVN} step.
@end table

If, on the other hand, you are building from multiple branches, then
you should create the @code{SVN} step with the @code{baseURL} and
@code{defaultBranch} arguments instead:

@table @code
@item baseURL
(required): this specifies the base repository URL, to which a branch
name will be appended. It should probably end in a slash.

@item defaultBranch
this specifies the name of the branch to use when a Build does not
provide one of its own. This will be appended to @code{baseURL} to
create the string that will be passed to the @code{svn checkout}
command.
@end table

If you are using branches, you must also make sure your
@code{ChangeSource} will report the correct branch names.

@heading branch example

Let's suppose that the ``MyProject'' repository uses branches for the
trunk, for various users' individual development efforts, and for
several new features that will require some amount of work (involving
multiple developers) before they are ready to merge onto the trunk.
Such a repository might be organized as follows:

@example
svn://svn.example.org/MyProject/trunk
svn://svn.example.org/MyProject/branches/User1/foo
svn://svn.example.org/MyProject/branches/User1/bar
svn://svn.example.org/MyProject/branches/User2/baz
svn://svn.example.org/MyProject/features/newthing
svn://svn.example.org/MyProject/features/otherthing
@end example

Further assume that we want the Buildbot to run tests against the
trunk and against all the feature branches (i.e., do a
checkout/compile/build of branch X when a file has been changed on
branch X, when X is in the set [trunk, features/newthing,
features/otherthing]). We do not want the Buildbot to automatically
build any of the user branches, but it should be willing to build a
user branch when explicitly requested (most likely by the user who
owns that branch).

There are three things that need to be set up to accomodate this
system. The first is a ChangeSource that is capable of identifying the
branch which owns any given file. This depends upon a user-supplied
function, in an external program that runs in the SVN commit hook and
connects to the buildmaster's @code{PBChangeSource} over a TCP
connection. (you can use the ``@code{buildbot sendchange}'' utility
for this purpose, but you will still need an external program to
decide what value should be passed to the @code{--branch=} argument).
For example, a change to a file with the SVN url of
``svn://svn.example.org/MyProject/features/newthing/src/foo.c'' should
be broken down into a Change instance with
@code{branch='features/newthing'} and @code{file='src/foo.c'}.

The second piece is an @code{AnyBranchScheduler} which will pay
attention to the desired branches. It will not pay attention to the
user branches, so it will not automatically start builds in response
to changes there. The AnyBranchScheduler class requires you to
explicitly list all the branches you want it to use, but it would not
be difficult to write a subclass which used
@code{branch.startswith('features/'} to remove the need for this
explicit list. Or, if you want to build user branches too, you can use
AnyBranchScheduler with @code{branches=None} to indicate that you want
it to pay attention to all branches.

The third piece is an @code{SVN} checkout step that is configured to
handle the branches correctly, with a @code{baseURL} value that
matches the way the ChangeSource splits each file's URL into base,
branch, and file.

@example
from buildbot.changes.pb import PBChangeSource
from buildbot.scheduler import AnyBranchScheduler
from buildbot.process import source, factory
from buildbot.steps import source, shell

c['change_source'] = PBChangeSource()
s1 = AnyBranchScheduler('main',
                        ['trunk', 'features/newthing', 'features/otherthing'],
                        10*60, ['test-i386', 'test-ppc'])
c['schedulers'] = [s1]

f = factory.BuildFactory()
f.addStep(source.SVN(mode='update',
                     baseURL='svn://svn.example.org/MyProject/',
                     defaultBranch='trunk'))
f.addStep(shell.Compile(command="make all"))
f.addStep(shell.Test(command="make test"))

c['builders'] = [
  @{'name':'test-i386', 'slavename':'bot-i386', 'builddir':'test-i386',
                       'factory':f @},
  @{'name':'test-ppc', 'slavename':'bot-ppc', 'builddir':'test-ppc',
                      'factory':f @},
 ]
@end example

In this example, when a change arrives with a @code{branch} attribute
of ``trunk'', the resulting build will have an SVN step that
concatenates ``svn://svn.example.org/MyProject/'' (the baseURL) with
``trunk'' (the branch name) to get the correct svn command. If the
``newthing'' branch has a change to ``src/foo.c'', then the SVN step
will concatenate ``svn://svn.example.org/MyProject/'' with
``features/newthing'' to get the svnurl for checkout.

@node Darcs, Mercurial, SVN, Source Checkout
@subsubsection Darcs

@cindex Darcs Checkout
@bsindex buildbot.steps.source.Darcs


The @code{Darcs} build step performs a
@uref{http://darcs.net/, Darcs} checkout or update.

Like @xref{SVN}, this step can either be configured to always check
out a specific tree, or set up to pull from a particular branch that
gets specified separately for each build. Also like SVN, the
repository URL given to Darcs is created by concatenating a
@code{baseURL} with the branch name, and if no particular branch is
requested, it uses a @code{defaultBranch}. The only difference in
usage is that each potential Darcs repository URL must point to a
fully-fledged repository, whereas SVN URLs usually point to sub-trees
of the main Subversion repository. In other words, doing an SVN
checkout of @code{baseURL} is legal, but silly, since you'd probably
wind up with a copy of every single branch in the whole repository.
Doing a Darcs checkout of @code{baseURL} is just plain wrong, since
the parent directory of a collection of Darcs repositories is not
itself a valid repository.

The Darcs step takes the following arguments:

@table @code
@item repourl
(required unless @code{baseURL} is provided): the URL at which the
Darcs source repository is available.

@item baseURL
(required unless @code{repourl} is provided): the base repository URL,
to which a branch name will be appended. It should probably end in a
slash.

@item defaultBranch
(allowed if and only if @code{baseURL} is provided): this specifies
the name of the branch to use when a Build does not provide one of its
own. This will be appended to @code{baseURL} to create the string that
will be passed to the @code{darcs get} command.
@end table

@node Mercurial, Arch, Darcs, Source Checkout
@subsubsection Mercurial

@cindex Mercurial Checkout
@bsindex buildbot.steps.source.Mercurial


The @code{Mercurial} build step performs a
@uref{http://selenic.com/mercurial, Mercurial} (aka ``hg'') checkout
or update.

Branches are handled just like @xref{Darcs}.

The Mercurial step takes the following arguments:

@table @code
@item repourl
(required unless @code{baseURL} is provided): the URL at which the
Mercurial source repository is available.

@item baseURL
(required unless @code{repourl} is provided): the base repository URL,
to which a branch name will be appended. It should probably end in a
slash.

@item defaultBranch
(allowed if and only if @code{baseURL} is provided): this specifies
the name of the branch to use when a Build does not provide one of its
own. This will be appended to @code{baseURL} to create the string that
will be passed to the @code{hg clone} command.
@end table


@node Arch, Bazaar, Mercurial, Source Checkout
@subsubsection Arch

@cindex Arch Checkout
@bsindex buildbot.steps.source.Arch


The @code{Arch} build step performs an @uref{http://gnuarch.org/,
Arch} checkout or update using the @code{tla} client. It takes the
following arguments:

@table @code
@item url
(required): this specifies the URL at which the Arch source archive is
available.

@item version
(required): this specifies which ``development line'' (like a branch)
should be used. This provides the default branch name, but individual
builds may specify a different one.

@item archive
(optional): Each repository knows its own archive name. If this
parameter is provided, it must match the repository's archive name.
The parameter is accepted for compatibility with the @code{Bazaar}
step, below.

@end table

@node Bazaar, Bzr, Arch, Source Checkout
@subsubsection Bazaar

@cindex Bazaar Checkout
@bsindex buildbot.steps.source.Bazaar


@code{Bazaar} is an alternate implementation of the Arch VC system,
which uses a client named @code{baz}. The checkout semantics are just
different enough from @code{tla} that there is a separate BuildStep for
it.

It takes exactly the same arguments as @code{Arch}, except that the
@code{archive=} parameter is required. (baz does not emit the archive
name when you do @code{baz register-archive}, so we must provide it
ourselves).


@node Bzr, P4, Bazaar, Source Checkout
@subsubsection Bzr

@cindex Bzr Checkout
@bsindex buildbot.steps.source.Bzr

@code{bzr} is a descendant of Arch/Baz, and is frequently referred to
as simply ``Bazaar''. The repository-vs-workspace model is similar to
Darcs, but it uses a strictly linear sequence of revisions (one
history per branch) like Arch. Branches are put in subdirectories.
This makes it look very much like Mercurial, so it takes the same
arguments:

@table @code

@item repourl
(required unless @code{baseURL} is provided): the URL at which the
Bzr source repository is available.

@item baseURL
(required unless @code{repourl} is provided): the base repository URL,
to which a branch name will be appended. It should probably end in a
slash.

@item defaultBranch
(allowed if and only if @code{baseURL} is provided): this specifies
the name of the branch to use when a Build does not provide one of its
own. This will be appended to @code{baseURL} to create the string that
will be passed to the @code{bzr checkout} command.
@end table



@node P4, Git, Bzr, Source Checkout
@subsubsection P4

@cindex Perforce Update
@bsindex buildbot.steps.source.P4
@c TODO @bsindex buildbot.steps.source.P4Sync


The @code{P4} build step creates a @uref{http://www.perforce.com/,
Perforce} client specification and performs an update.

@table @code
@item p4base
A view into the Perforce depot without branch name or trailing "...".
Typically "//depot/proj/".
@item defaultBranch
A branch name to append on build requests if none is specified.
Typically "trunk".
@item p4port
(optional): the host:port string describing how to get to the P4 Depot
(repository), used as the -p argument for all p4 commands.
@item p4user
(optional): the Perforce user, used as the -u argument to all p4
commands.
@item p4passwd
(optional): the Perforce password, used as the -p argument to all p4
commands.
@item p4extra_views
(optional): a list of (depotpath, clientpath) tuples containing extra
views to be mapped into the client specification. Both will have
"/..." appended automatically. The client name and source directory
will be prepended to the client path.
@item p4client
(optional): The name of the client to use. In mode='copy' and
mode='update', it's particularly important that a unique name is used
for each checkout directory to avoid incorrect synchronization. For
this reason, Python percent substitution will be performed on this value
to replace %(slave)s with the slave name and %(builder)s with the
builder name. The default is "buildbot_%(slave)s_%(build)s".
@end table


@node Git,  , P4, Source Checkout
@subsubsection Git

@cindex Git Checkout
@bsindex buildbot.steps.source.Git

The @code{Git} build step clones or updates a @uref{http://git.or.cz/,
Git} repository and checks out the specified branch or revision. Note
that the buildbot supports Git version 1.2.0 and later: earlier
versions (such as the one shipped in Ubuntu 'Dapper') do not support
the @command{git init} command that the buildbot uses.

The Git step takes the following arguments:

@table @code
@item repourl
(required): the URL of the upstream Git repository.

@item branch
(optional): this specifies the name of the branch to use when a Build
does not provide one of its own. If this this parameter is not
specified, and the Build does not provide a branch, the ``master''
branch will be used.
@end table


@node ShellCommand, Simple ShellCommand Subclasses, Source Checkout, Build Steps
@subsection ShellCommand

@bsindex buildbot.steps.shell.ShellCommand
@c TODO @bsindex buildbot.steps.shell.TreeSize

This is a useful base class for just about everything you might want
to do during a build (except for the initial source checkout). It runs
a single command in a child shell on the buildslave. All stdout/stderr
is recorded into a LogFile. The step finishes with a status of FAILURE
if the command's exit code is non-zero, otherwise it has a status of
SUCCESS.

The preferred way to specify the command is with a list of argv strings,
since this allows for spaces in filenames and avoids doing any fragile
shell-escaping. You can also specify the command with a single string, in
which case the string is given to '/bin/sh -c COMMAND' for parsing.

All ShellCommands are run by default in the ``workdir'', which
defaults to the ``@file{build}'' subdirectory of the slave builder's
base directory. The absolute path of the workdir will thus be the
slave's basedir (set as an option to @code{buildbot create-slave},
@pxref{Creating a buildslave}) plus the builder's basedir (set in the
builder's @code{c['builddir']} key in master.cfg) plus the workdir
itself (a class-level attribute of the BuildFactory, defaults to
``@file{build}'').

@code{ShellCommand} arguments:

@table @code
@item command
a list of strings (preferred) or single string (discouraged) which
specifies the command to be run. A list of strings is preferred
because it can be used directly as an argv array. Using a single
string (with embedded spaces) requires the buildslave to pass the
string to /bin/sh for interpretation, which raises all sorts of
difficult questions about how to escape or interpret shell
metacharacters.

@item env
a dictionary of environment strings which will be added to the child
command's environment. For example, to run tests with a different i18n
language setting, you might use

@example
f.addStep(ShellCommand(command=["make", "test"],
                       env=@{'LANG': 'fr_FR'@}))
@end example

These variable settings will override any existing ones in the
buildslave's environment or the environment specified in the
Builder. The exception is PYTHONPATH, which is merged
with (actually prepended to) any existing $PYTHONPATH setting. The
value is treated as a list of directories to prepend, and a single
string is treated like a one-item list. For example, to prepend both
@file{/usr/local/lib/python2.3} and @file{/home/buildbot/lib/python}
to any existing $PYTHONPATH setting, you would do something like the
following:

@example
f.addStep(ShellCommand(
              command=["make", "test"],
              env=@{'PYTHONPATH': ["/usr/local/lib/python2.3",
                                   "/home/buildbot/lib/python"] @}))
@end example

@item want_stdout
if False, stdout from the child process is discarded rather than being
sent to the buildmaster for inclusion in the step's LogFile.

@item want_stderr
like @code{want_stdout} but for stderr. Note that commands run through
a PTY do not have separate stdout/stderr streams: both are merged into
stdout.

@item logfiles
Sometimes commands will log interesting data to a local file, rather
than emitting everything to stdout or stderr. For example, Twisted's
``trial'' command (which runs unit tests) only presents summary
information to stdout, and puts the rest into a file named
@file{_trial_temp/test.log}. It is often useful to watch these files
as the command runs, rather than using @command{/bin/cat} to dump
their contents afterwards.

The @code{logfiles=} argument allows you to collect data from these
secondary logfiles in near-real-time, as the step is running. It
accepts a dictionary which maps from a local Log name (which is how
the log data is presented in the build results) to a remote filename
(interpreted relative to the build's working directory). Each named
file will be polled on a regular basis (every couple of seconds) as
the build runs, and any new text will be sent over to the buildmaster.

@example
f.addStep(ShellCommand(
              command=["make", "test"],
              logfiles=@{"triallog": "_trial_temp/test.log"@}))
@end example


@item timeout
if the command fails to produce any output for this many seconds, it
is assumed to be locked up and will be killed.

@item description
This will be used to describe the command (on the Waterfall display)
while the command is still running. It should be a single
imperfect-tense verb, like ``compiling'' or ``testing''. The preferred
form is a list of short strings, which allows the HTML Waterfall
display to create narrower columns by emitting a <br> tag between each
word. You may also provide a single string.

@item descriptionDone
This will be used to describe the command once it has finished. A
simple noun like ``compile'' or ``tests'' should be used. Like
@code{description}, this may either be a list of short strings or a
single string.

If neither @code{description} nor @code{descriptionDone} are set, the
actual command arguments will be used to construct the description.
This may be a bit too wide to fit comfortably on the Waterfall
display.

@example
f.addStep(ShellCommand(command=["make", "test"],
                       description=["testing"],
                       descriptionDone=["tests"]))
@end example

@end table

@node Simple ShellCommand Subclasses, Python BuildSteps, ShellCommand, Build Steps
@subsection Simple ShellCommand Subclasses

Several subclasses of ShellCommand are provided as starting points for
common build steps. These are all very simple: they just override a few
parameters so you don't have to specify them yourself, making the master.cfg
file less verbose.

@menu
* Configure::                   
* Compile::                     
* Test::                        
* TreeSize::                    
* PerlModuleTest::              
* SetProperty::                 
@end menu

@node Configure, Compile, Simple ShellCommand Subclasses, Simple ShellCommand Subclasses
@subsubsection Configure

@bsindex buildbot.steps.shell.Configure

This is intended to handle the @code{./configure} step from
autoconf-style projects, or the @code{perl Makefile.PL} step from perl
MakeMaker.pm-style modules. The default command is @code{./configure}
but you can change this by providing a @code{command=} parameter.

@node Compile, Test, Configure, Simple ShellCommand Subclasses
@subsubsection Compile

@bsindex buildbot.steps.shell.Compile

This is meant to handle compiling or building a project written in C.
The default command is @code{make all}. When the compile is finished,
the log file is scanned for GCC warning messages, a summary log is
created with any problems that were seen, and the step is marked as
WARNINGS if any were discovered. The number of warnings is stored in a
Build Property named ``warnings-count'', which is accumulated over all
Compile steps (so if two warnings are found in one step, and three are
found in another step, the overall build will have a
``warnings-count'' property of 5.

The default regular expression used to detect a warning is
@code{'.*warning[: ].*'} , which is fairly liberal and may cause
false-positives. To use a different regexp, provide a
@code{warningPattern=} argument, or use a subclass which sets the
@code{warningPattern} attribute:

@example
f.addStep(Compile(command=["make", "test"],
                  warningPattern="^Warning: "))
@end example

The @code{warningPattern=} can also be a pre-compiled python regexp
object: this makes it possible to add flags like @code{re.I} (to use
case-insensitive matching).

(TODO: this step needs to be extended to look for GCC error messages
as well, and collect them into a separate logfile, along with the
source code filenames involved).


@node Test, TreeSize, Compile, Simple ShellCommand Subclasses
@subsubsection Test

@bsindex buildbot.steps.shell.Test

This is meant to handle unit tests. The default command is @code{make
test}, and the @code{warnOnFailure} flag is set.

@node TreeSize, PerlModuleTest, Test, Simple ShellCommand Subclasses
@subsubsection TreeSize

@bsindex buildbot.steps.shell.TreeSize

This is a simple command that uses the 'du' tool to measure the size
of the code tree. It puts the size (as a count of 1024-byte blocks,
aka 'KiB' or 'kibibytes') on the step's status text, and sets a build
property named 'tree-size-KiB' with the same value.

@node PerlModuleTest, SetProperty, TreeSize, Simple ShellCommand Subclasses
@subsubsection PerlModuleTest

@bsindex buildbot.steps.shell.PerlModuleTest

This is a simple command that knows how to run tests of perl modules.
It parses the output to determine the number of tests passed and
failed and total number executed, saving the results for later query.

@node SetProperty,  , PerlModuleTest, Simple ShellCommand Subclasses
@subsubsection SetProperty

@bsindex buildbot.steps.shell.SetProperty

This buildstep is similar to ShellCommand, except that it captures the
output of the command into a property.  It is usually used like this:

@example
f.addStep(SetProperty(command="uname -a", property="uname"))
@end example

This runs @code{uname -a} and captures its stdout, stripped of leading
and trailing whitespace, in the property "uname".  To avoid stripping,
add @code{strip=False}.  The @code{property} argument can be specified
as a @code{WithProperties} object.

The more advanced usage allows you to specify a function to extract
properties from the command output.  Here you can use regular
expressions, string interpolation, or whatever you would like.
The function is called with three arguments: the exit status of the
command, its standard output as a string, and its standard error as
a string.  It should return a dictionary containing all new properties.

@example
def glob2list(rc, stdout, stderr):
    jpgs = [ l.strip() for l in stdout.split('\n') ]
    return @{ 'jpgs' : jpgs @}
f.addStep(SetProperty(command="ls -1 *.jpg", extract_fn=glob2list))
@end example

Note that any ordering relationship of the contents of stdout and
stderr is lost.  For example, given

@example
f.addStep(SetProperty(
    command="echo output1; echo error >&2; echo output2", 
    extract_fn=my_extract))
@end example

Then @code{my_extract} will see @code{stdout="output1\noutput2\n"}
and @code{stderr="error\n"}.

@node Python BuildSteps, Transferring Files, Simple ShellCommand Subclasses, Build Steps
@subsection Python BuildSteps

Here are some BuildSteps that are specifcally useful for projects
implemented in Python.

@menu
* BuildEPYDoc::                 
* PyFlakes::                    
@end menu

@node BuildEPYDoc, PyFlakes, Python BuildSteps, Python BuildSteps
@subsubsection BuildEPYDoc

@bsindex buildbot.steps.python.BuildEPYDoc

@url{http://epydoc.sourceforge.net/, epydoc} is a tool for generating
API documentation for Python modules from their docstrings. It reads
all the .py files from your source tree, processes the docstrings
therein, and creates a large tree of .html files (or a single .pdf
file).

The @code{buildbot.steps.python.BuildEPYDoc} step will run
@command{epydoc} to produce this API documentation, and will count the
errors and warnings from its output.

You must supply the command line to be used. The default is
@command{make epydocs}, which assumes that your project has a Makefile
with an ``epydocs'' target. You might wish to use something like
@command{epydoc -o apiref source/PKGNAME} instead. You might also want
to add @command{--pdf} to generate a PDF file instead of a large tree
of HTML files.

The API docs are generated in-place in the build tree (under the
workdir, in the subdirectory controlled by the ``-o'' argument). To
make them useful, you will probably have to copy them to somewhere
they can be read. A command like @command{rsync -ad apiref/
dev.example.com:~public_html/current-apiref/} might be useful. You
might instead want to bundle them into a tarball and publish it in the
same place where the generated install tarball is placed.

@example
from buildbot.steps.python import BuildEPYDoc

...
f.addStep(BuildEPYDoc(command=["epydoc", "-o", "apiref", "source/mypkg"]))
@end example


@node PyFlakes,  , BuildEPYDoc, Python BuildSteps
@subsubsection PyFlakes

@bsindex buildbot.steps.python.PyFlakes

@url{http://divmod.org/trac/wiki/DivmodPyflakes, PyFlakes} is a tool
to perform basic static analysis of Python code to look for simple
errors, like missing imports and references of undefined names. It is
like a fast and simple form of the C ``lint'' program. Other tools
(like pychecker) provide more detailed results but take longer to run.

The @code{buildbot.steps.python.PyFlakes} step will run pyflakes and
count the various kinds of errors and warnings it detects.

You must supply the command line to be used. The default is
@command{make pyflakes}, which assumes you have a top-level Makefile
with a ``pyflakes'' target. You might want to use something like
@command{pyflakes .} or @command{pyflakes src}.

@example
from buildbot.steps.python import PyFlakes

...
f.addStep(PyFlakes(command=["pyflakes", "src"]))
@end example


@node Transferring Files, Triggering Schedulers, Python BuildSteps, Build Steps
@subsection Transferring Files

@cindex File Transfer
@bsindex buildbot.steps.transfer.FileUpload
@bsindex buildbot.steps.transfer.FileDownload

Most of the work involved in a build will take place on the
buildslave. But occasionally it is useful to do some work on the
buildmaster side. The most basic way to involve the buildmaster is
simply to move a file from the slave to the master, or vice versa.
There are a pair of BuildSteps named @code{FileUpload} and
@code{FileDownload} to provide this functionality. @code{FileUpload}
moves a file @emph{up to} the master, while @code{FileDownload} moves
a file @emph{down from} the master.

As an example, let's assume that there is a step which produces an
HTML file within the source tree that contains some sort of generated
project documentation. We want to move this file to the buildmaster,
into a @file{~/public_html} directory, so it can be visible to
developers. This file will wind up in the slave-side working directory
under the name @file{docs/reference.html}. We want to put it into the
master-side @file{~/public_html/ref.html}.

@example
from buildbot.steps.shell import ShellCommand
from buildbot.steps.transfer import FileUpload

f.addStep(ShellCommand(command=["make", "docs"]))
f.addStep(FileUpload(slavesrc="docs/reference.html",
                     masterdest="~/public_html/ref.html"))
@end example

The @code{masterdest=} argument will be passed to os.path.expanduser,
so things like ``~'' will be expanded properly. Non-absolute paths
will be interpreted relative to the buildmaster's base directory.
Likewise, the @code{slavesrc=} argument will be expanded and
interpreted relative to the builder's working directory.


To move a file from the master to the slave, use the
@code{FileDownload} command. For example, let's assume that some step
requires a configuration file that, for whatever reason, could not be
recorded in the source code repository or generated on the buildslave
side:

@example
from buildbot.steps.shell import ShellCommand
from buildbot.steps.transfer import FileUpload

f.addStep(FileDownload(mastersrc="~/todays_build_config.txt",
                       slavedest="build_config.txt"))
f.addStep(ShellCommand(command=["make", "config"]))
@end example

Like @code{FileUpload}, the @code{mastersrc=} argument is interpreted
relative to the buildmaster's base directory, and the
@code{slavedest=} argument is relative to the builder's working
directory. If the buildslave is running in @file{~buildslave}, and the
builder's ``builddir'' is something like @file{tests-i386}, then the
workdir is going to be @file{~buildslave/tests-i386/build}, and a
@code{slavedest=} of @file{foo/bar.html} will get put in
@file{~buildslave/tests-i386/build/foo/bar.html}. Both of these commands
will create any missing intervening directories.

@subheading Other Parameters

The @code{maxsize=} argument lets you set a maximum size for the file
to be transferred. This may help to avoid surprises: transferring a
100MB coredump when you were expecting to move a 10kB status file
might take an awfully long time. The @code{blocksize=} argument
controls how the file is sent over the network: larger blocksizes are
slightly more efficient but also consume more memory on each end, and
there is a hard-coded limit of about 640kB.

The @code{mode=} argument allows you to control the access permissions
of the target file, traditionally expressed as an octal integer. The
most common value is probably 0755, which sets the ``x'' executable
bit on the file (useful for shell scripts and the like). The default
value for @code{mode=} is None, which means the permission bits will
default to whatever the umask of the writing process is. The default
umask tends to be fairly restrictive, but at least on the buildslave
you can make it less restrictive with a --umask command-line option at
creation time (@pxref{Buildslave Options}).


@node Triggering Schedulers, Writing New BuildSteps, Transferring Files, Build Steps
@subsection Triggering Schedulers

The counterpart to the Triggerable described in section
@pxref{Triggerable Scheduler} is the Trigger BuildStep.

@example
from buildbot.steps.trigger import Trigger
f.addStep(Trigger(schedulerNames=['build-prep'],
                  waitForFinish=True,
                  updateSourceStamp=True))
@end example

The @code{schedulerNames=} argument lists the Triggerables
that should be triggered when this step is executed.  Note that
it is possible, but not advisable, to create a cycle where a build
continually triggers itself, because the schedulers are specified
by name.

If @code{waitForFinish} is True, then the step will not finish until
all of the builds from the triggered schedulers have finished. If this
argument is False (the default) or not given, then the buildstep
succeeds immediately after triggering the schedulers.

If @code{updateSourceStamp} is True (the default), then step updates
the SourceStamp given to the Triggerables to include
@code{got_revision} (the revision actually used in this build) as
@code{revision} (the revision to use in the triggered builds). This is
useful to ensure that all of the builds use exactly the same
SourceStamp, even if other Changes have occurred while the build was
running.

@node Writing New BuildSteps,  , Triggering Schedulers, Build Steps
@subsection Writing New BuildSteps

While it is a good idea to keep your build process self-contained in
the source code tree, sometimes it is convenient to put more
intelligence into your Buildbot configuration. One was to do this is
to write a custom BuildStep. Once written, this Step can be used in
the @file{master.cfg} file.

The best reason for writing a custom BuildStep is to better parse the
results of the command being run. For example, a BuildStep that knows
about JUnit could look at the logfiles to determine which tests had
been run, how many passed and how many failed, and then report more
detailed information than a simple @code{rc==0} -based ``good/bad''
decision.

TODO: add more description of BuildSteps.

@menu
* BuildStep LogFiles::          
* Reading Logfiles::            
* Adding LogObservers::         
* BuildStep URLs::              
@end menu

@node BuildStep LogFiles, Reading Logfiles, Writing New BuildSteps, Writing New BuildSteps
@subsubsection BuildStep LogFiles

Each BuildStep has a collection of ``logfiles''. Each one has a short
name, like ``stdio'' or ``warnings''. Each LogFile contains an
arbitrary amount of text, usually the contents of some output file
generated during a build or test step, or a record of everything that
was printed to stdout/stderr during the execution of some command.

These LogFiles are stored to disk, so they can be retrieved later.

Each can contain multiple ``channels'', generally limited to three
basic ones: stdout, stderr, and ``headers''. For example, when a
ShellCommand runs, it writes a few lines to the ``headers'' channel to
indicate the exact argv strings being run, which directory the command
is being executed in, and the contents of the current environment
variables. Then, as the command runs, it adds a lot of ``stdout'' and
``stderr'' messages. When the command finishes, a final ``header''
line is added with the exit code of the process.

Status display plugins can format these different channels in
different ways. For example, the web page shows LogFiles as text/html,
with header lines in blue text, stdout in black, and stderr in red. A
different URL is available which provides a text/plain format, in
which stdout and stderr are collapsed together, and header lines are
stripped completely. This latter option makes it easy to save the
results to a file and run @command{grep} or whatever against the
output.

Each BuildStep contains a mapping (implemented in a python dictionary)
from LogFile name to the actual LogFile objects. Status plugins can
get a list of LogFiles to display, for example, a list of HREF links
that, when clicked, provide the full contents of the LogFile.

@heading Using LogFiles in custom BuildSteps

The most common way for a custom BuildStep to use a LogFile is to
summarize the results of a ShellCommand (after the command has
finished running). For example, a compile step with thousands of lines
of output might want to create a summary of just the warning messages.
If you were doing this from a shell, you would use something like:

@example
grep "warning:" output.log >warnings.log
@end example

In a custom BuildStep, you could instead create a ``warnings'' LogFile
that contained the same text. To do this, you would add code to your
@code{createSummary} method that pulls lines from the main output log
and creates a new LogFile with the results:

@example
    def createSummary(self, log):
        warnings = []
        for line in log.readlines():
            if "warning:" in line:
                warnings.append()
        self.addCompleteLog('warnings', "".join(warnings))
@end example

This example uses the @code{addCompleteLog} method, which creates a
new LogFile, puts some text in it, and then ``closes'' it, meaning
that no further contents will be added. This LogFile will appear in
the HTML display under an HREF with the name ``warnings'', since that
is the name of the LogFile.

You can also use @code{addHTMLLog} to create a complete (closed)
LogFile that contains HTML instead of plain text. The normal LogFile
will be HTML-escaped if presented through a web page, but the HTML
LogFile will not. At the moment this is only used to present a pretty
HTML representation of an otherwise ugly exception traceback when
something goes badly wrong during the BuildStep.

In contrast, you might want to create a new LogFile at the beginning
of the step, and add text to it as the command runs. You can create
the LogFile and attach it to the build by calling @code{addLog}, which
returns the LogFile object. You then add text to this LogFile by
calling methods like @code{addStdout} and @code{addHeader}. When you
are done, you must call the @code{finish} method so the LogFile can be
closed. It may be useful to create and populate a LogFile like this
from a LogObserver method @xref{Adding LogObservers}.

The @code{logfiles=} argument to @code{ShellCommand} (see
@pxref{ShellCommand}) creates new LogFiles and fills them in realtime
by asking the buildslave to watch a actual file on disk. The
buildslave will look for additions in the target file and report them
back to the BuildStep. These additions will be added to the LogFile by
calling @code{addStdout}. These secondary LogFiles can be used as the
source of a LogObserver just like the normal ``stdio'' LogFile.

@node Reading Logfiles, Adding LogObservers, BuildStep LogFiles, Writing New BuildSteps
@subsubsection Reading Logfiles

Once a LogFile has been added to a BuildStep with @code{addLog()},
@code{addCompleteLog()}, @code{addHTMLLog()}, or @code{logfiles=},
your BuildStep can retrieve it by using @code{getLog()}:

@example
class MyBuildStep(ShellCommand):
    logfiles = @{ "nodelog": "_test/node.log" @}

    def evaluateCommand(self, cmd):
        nodelog = self.getLog("nodelog")
        if "STARTED" in nodelog.getText():
            return SUCCESS
        else:
            return FAILURE
@end example

For a complete list of the methods you can call on a LogFile, please
see the docstrings on the @code{IStatusLog} class in
@file{buildbot/interfaces.py}.


@node Adding LogObservers, BuildStep URLs, Reading Logfiles, Writing New BuildSteps
@subsubsection Adding LogObservers

@cindex LogObserver
@cindex LogLineObserver

Most shell commands emit messages to stdout or stderr as they operate,
especially if you ask them nicely with a @code{--verbose} flag of some
sort. They may also write text to a log file while they run. Your
BuildStep can watch this output as it arrives, to keep track of how
much progress the command has made. You can get a better measure of
progress by counting the number of source files compiled or test cases
run than by merely tracking the number of bytes that have been written
to stdout. This improves the accuracy and the smoothness of the ETA
display.

To accomplish this, you will need to attach a @code{LogObserver} to
one of the log channels, most commonly to the ``stdio'' channel but
perhaps to another one which tracks a log file. This observer is given
all text as it is emitted from the command, and has the opportunity to
parse that output incrementally. Once the observer has decided that
some event has occurred (like a source file being compiled), it can
use the @code{setProgress} method to tell the BuildStep about the
progress that this event represents.

There are a number of pre-built @code{LogObserver} classes that you
can choose from (defined in @code{buildbot.process.buildstep}, and of
course you can subclass them to add further customization. The
@code{LogLineObserver} class handles the grunt work of buffering and
scanning for end-of-line delimiters, allowing your parser to operate
on complete stdout/stderr lines. (Lines longer than a set maximum
length are dropped; the maximum defaults to 16384 bytes, but you can
change it by calling @code{setMaxLineLength()} on your
@code{LogLineObserver} instance.  Use @code{sys.maxint} for effective
infinity.)

For example, let's take a look at the @code{TrialTestCaseCounter},
which is used by the Trial step to count test cases as they are run.
As Trial executes, it emits lines like the following:

@example
buildbot.test.test_config.ConfigTest.testDebugPassword ... [OK]
buildbot.test.test_config.ConfigTest.testEmpty ... [OK]
buildbot.test.test_config.ConfigTest.testIRC ... [FAIL]
buildbot.test.test_config.ConfigTest.testLocks ... [OK]
@end example

When the tests are finished, trial emits a long line of ``======'' and
then some lines which summarize the tests that failed. We want to
avoid parsing these trailing lines, because their format is less
well-defined than the ``[OK]'' lines.

The parser class looks like this:

@example
from buildbot.process.buildstep import LogLineObserver

class TrialTestCaseCounter(LogLineObserver):
    _line_re = re.compile(r'^([\w\.]+) \.\.\. \[([^\]]+)\]$')
    numTests = 0
    finished = False

    def outLineReceived(self, line):
        if self.finished:
            return
        if line.startswith("=" * 40):
            self.finished = True
            return

        m = self._line_re.search(line.strip())
        if m:
            testname, result = m.groups()
            self.numTests += 1
            self.step.setProgress('tests', self.numTests)
@end example

This parser only pays attention to stdout, since that's where trial
writes the progress lines. It has a mode flag named @code{finished} to
ignore everything after the ``===='' marker, and a scary-looking
regular expression to match each line while hopefully ignoring other
messages that might get displayed as the test runs.

Each time it identifies a test has been completed, it increments its
counter and delivers the new progress value to the step with
@code{self.step.setProgress}. This class is specifically measuring
progress along the ``tests'' metric, in units of test cases (as
opposed to other kinds of progress like the ``output'' metric, which
measures in units of bytes). The Progress-tracking code uses each
progress metric separately to come up with an overall completion
percentage and an ETA value.

To connect this parser into the @code{Trial} BuildStep,
@code{Trial.__init__} ends with the following clause:

@example
        # this counter will feed Progress along the 'test cases' metric
        counter = TrialTestCaseCounter()
        self.addLogObserver('stdio', counter)
@end example

This creates a TrialTestCaseCounter and tells the step that the
counter wants to watch the ``stdio'' log. The observer is
automatically given a reference to the step in its @code{.step}
attribute.

@subheading A Somewhat Whimsical Example

Let's say that we've got some snazzy new unit-test framework called
Framboozle. It's the hottest thing since sliced bread. It slices, it
dices, it runs unit tests like there's no tomorrow. Plus if your unit
tests fail, you can use its name for a Web 2.1 startup company, make
millions of dollars, and hire engineers to fix the bugs for you, while
you spend your afternoons lazily hang-gliding along a scenic pacific
beach, blissfully unconcerned about the state of your
tests.@footnote{framboozle.com is still available. Remember, I get 10%
:).}

To run a Framboozle-enabled test suite, you just run the 'framboozler'
command from the top of your source code tree. The 'framboozler'
command emits a bunch of stuff to stdout, but the most interesting bit
is that it emits the line "FNURRRGH!" every time it finishes running a
test case@footnote{Framboozle gets very excited about running unit
tests.}. You'd like to have a test-case counting LogObserver that
watches for these lines and counts them, because counting them will
help the buildbot more accurately calculate how long the build will
take, and this will let you know exactly how long you can sneak out of
the office for your hang-gliding lessons without anyone noticing that
you're gone.

This will involve writing a new BuildStep (probably named
"Framboozle") which inherits from ShellCommand. The BuildStep class
definition itself will look something like this:

@example
# START
from buildbot.steps.shell import ShellCommand
from buildbot.process.buildstep import LogLineObserver

class FNURRRGHCounter(LogLineObserver):
    numTests = 0
    def outLineReceived(self, line):
        if "FNURRRGH!" in line:
            self.numTests += 1
            self.step.setProgress('tests', self.numTests)

class Framboozle(ShellCommand):
    command = ["framboozler"]

    def __init__(self, **kwargs):
        ShellCommand.__init__(self, **kwargs)   # always upcall!
        counter = FNURRRGHCounter())
        self.addLogObserver(counter)
# FINISH
@end example

So that's the code that we want to wind up using. How do we actually
deploy it?

You have a couple of different options.

Option 1: The simplest technique is to simply put this text
(everything from START to FINISH) in your master.cfg file, somewhere
before the BuildFactory definition where you actually use it in a
clause like:

@example
f = BuildFactory()
f.addStep(SVN(svnurl="stuff"))
f.addStep(Framboozle())
@end example

Remember that master.cfg is secretly just a python program with one
job: populating the BuildmasterConfig dictionary. And python programs
are allowed to define as many classes as they like. So you can define
classes and use them in the same file, just as long as the class is
defined before some other code tries to use it.

This is easy, and it keeps the point of definition very close to the
point of use, and whoever replaces you after that unfortunate
hang-gliding accident will appreciate being able to easily figure out
what the heck this stupid "Framboozle" step is doing anyways. The
downside is that every time you reload the config file, the Framboozle
class will get redefined, which means that the buildmaster will think
that you've reconfigured all the Builders that use it, even though
nothing changed. Bleh.

Option 2: Instead, we can put this code in a separate file, and import
it into the master.cfg file just like we would the normal buildsteps
like ShellCommand and SVN.

Create a directory named ~/lib/python, put everything from START to
FINISH in ~/lib/python/framboozle.py, and run your buildmaster using:

@example
 PYTHONPATH=~/lib/python buildbot start MASTERDIR
@end example

or use the @file{Makefile.buildbot} to control the way
@command{buildbot start} works. Or add something like this to
something like your ~/.bashrc or ~/.bash_profile or ~/.cshrc:

@example
 export PYTHONPATH=~/lib/python
@end example

Once we've done this, our master.cfg can look like:

@example
from framboozle import Framboozle
f = BuildFactory()
f.addStep(SVN(svnurl="stuff"))
f.addStep(Framboozle())
@end example

or:

@example
import framboozle
f = BuildFactory()
f.addStep(SVN(svnurl="stuff"))
f.addStep(framboozle.Framboozle())
@end example

(check out the python docs for details about how "import" and "from A
import B" work).

What we've done here is to tell python that every time it handles an
"import" statement for some named module, it should look in our
~/lib/python/ for that module before it looks anywhere else. After our
directories, it will try in a bunch of standard directories too
(including the one where buildbot is installed). By setting the
PYTHONPATH environment variable, you can add directories to the front
of this search list.

Python knows that once it "import"s a file, it doesn't need to
re-import it again. This means that reconfiguring the buildmaster
(with "buildbot reconfig", for example) won't make it think the
Framboozle class has changed every time, so the Builders that use it
will not be spuriously restarted. On the other hand, you either have
to start your buildmaster in a slightly weird way, or you have to
modify your environment to set the PYTHONPATH variable.


Option 3: Install this code into a standard python library directory

Find out what your python's standard include path is by asking it:

@example
80:warner@@luther% python
Python 2.4.4c0 (#2, Oct  2 2006, 00:57:46) 
[GCC 4.1.2 20060928 (prerelease) (Debian 4.1.1-15)] on linux2
Type "help", "copyright", "credits" or "license" for more information.
>>> import sys
>>> import pprint
>>> pprint.pprint(sys.path)
['',
 '/usr/lib/python24.zip',
 '/usr/lib/python2.4',
 '/usr/lib/python2.4/plat-linux2',
 '/usr/lib/python2.4/lib-tk',
 '/usr/lib/python2.4/lib-dynload',
 '/usr/local/lib/python2.4/site-packages',
 '/usr/lib/python2.4/site-packages',
 '/usr/lib/python2.4/site-packages/Numeric',
 '/var/lib/python-support/python2.4',
 '/usr/lib/site-python']
@end example

In this case, putting the code into
/usr/local/lib/python2.4/site-packages/framboozle.py would work just
fine. We can use the same master.cfg "import framboozle" statement as
in Option 2. By putting it in a standard include directory (instead of
the decidedly non-standard ~/lib/python), we don't even have to set
PYTHONPATH to anything special. The downside is that you probably have
to be root to write to one of those standard include directories.


Option 4: Submit the code for inclusion in the Buildbot distribution

Contribute the code in an Enhancement Request on SourceForge, via
http://buildbot.sf.net . Lobby, convince, coerce, bribe, badger,
harass, threaten, or otherwise encourage the author to accept the
patch. This lets you do something like:

@example
from buildbot.steps import framboozle
f = BuildFactory()
f.addStep(SVN(svnurl="stuff"))
f.addStep(framboozle.Framboozle())
@end example

And then you don't even have to install framboozle.py anywhere on your
system, since it will ship with Buildbot. You don't have to be root,
you don't have to set PYTHONPATH. But you do have to make a good case
for Framboozle being worth going into the main distribution, you'll
probably have to provide docs and some unit test cases, you'll need to
figure out what kind of beer the author likes, and then you'll have to
wait until the next release. But in some environments, all this is
easier than getting root on your buildmaster box, so the tradeoffs may
actually be worth it.



Putting the code in master.cfg (1) makes it available to that
buildmaster instance. Putting it in a file in a personal library
directory (2) makes it available for any buildmasters you might be
running. Putting it in a file in a system-wide shared library
directory (3) makes it available for any buildmasters that anyone on
that system might be running. Getting it into the buildbot's upstream
repository (4) makes it available for any buildmasters that anyone in
the world might be running. It's all a matter of how widely you want
to deploy that new class.



@node BuildStep URLs,  , Adding LogObservers, Writing New BuildSteps
@subsubsection BuildStep URLs

@cindex links
@cindex BuildStep URLs
@cindex addURL

Each BuildStep has a collection of ``links''. Like its collection of
LogFiles, each link has a name and a target URL. The web status page
creates HREFs for each link in the same box as it does for LogFiles,
except that the target of the link is the external URL instead of an
internal link to a page that shows the contents of the LogFile.

These external links can be used to point at build information hosted
on other servers. For example, the test process might produce an
intricate description of which tests passed and failed, or some sort
of code coverage data in HTML form, or a PNG or GIF image with a graph
of memory usage over time. The external link can provide an easy way
for users to navigate from the buildbot's status page to these
external web sites or file servers. Note that the step itself is
responsible for insuring that there will be a document available at
the given URL (perhaps by using @command{scp} to copy the HTML output
to a @file{~/public_html/} directory on a remote web server). Calling
@code{addURL} does not magically populate a web server.

To set one of these links, the BuildStep should call the @code{addURL}
method with the name of the link and the target URL. Multiple URLs can
be set.

In this example, we assume that the @command{make test} command causes
a collection of HTML files to be created and put somewhere on the
coverage.example.org web server, in a filename that incorporates the
build number.

@example
class TestWithCodeCoverage(BuildStep):
    command = ["make", "test",
               WithProperties("buildnum=%s" % "buildnumber")]

    def createSummary(self, log):
        buildnumber = self.getProperty("buildnumber")
        url = "http://coverage.example.org/builds/%s.html" % buildnumber
        self.addURL("coverage", url)
@end example

You might also want to extract the URL from some special message
output by the build process itself:

@example
class TestWithCodeCoverage(BuildStep):
    command = ["make", "test",
               WithProperties("buildnum=%s" % "buildnumber")]

    def createSummary(self, log):
        output = StringIO(log.getText())
        for line in output.readlines():
            if line.startswith("coverage-url:"):
                url = line[len("coverage-url:"):].strip()
                self.addURL("coverage", url)
                return
@end example

Note that a build process which emits both stdout and stderr might
cause this line to be split or interleaved between other lines. It
might be necessary to restrict the getText() call to only stdout with
something like this:

@example
        output = StringIO("".join([c[1]
                                   for c in log.getChunks()
                                   if c[0] == LOG_CHANNEL_STDOUT]))
@end example

Of course if the build is run under a PTY, then stdout and stderr will
be merged before the buildbot ever sees them, so such interleaving
will be unavoidable.


@node Interlocks, Build Factories, Build Steps, Build Process
@section Interlocks

@cindex locks
@slindex buildbot.locks.MasterLock
@slindex buildbot.locks.SlaveLock
@slindex buildbot.locks.LockAccess

<<<<<<< HEAD
For various reasons, you may want to prevent certain Steps (or perhaps
entire Builds) from running simultaneously. Limited CPU speed or
network bandwidth to the VC server, problems with simultaneous access
to a database server used by unit tests, or multiple Builds which
access shared state may all require some kind of interlock to prevent
corruption, confusion, or resource overload. These resources might
require completely exclusive access, or it might be sufficient to
establish a limit of two or three simultaneous builds.

@code{Locks} are the mechanism used to express these kinds of
constraints on when Builds or Steps can be run. There are two kinds of
@code{Locks}, each with their own scope: @code{MasterLock} instances
are scoped to the buildbot as a whole, while @code{SlaveLock}s are
scoped to a single buildslave. This means that each buildslave has a
separate copy of each @code{SlaveLock}, which could enforce a
one-Build-at-a-time limit for each machine, but still allow as many
simultaneous builds as there are machines.

When using a @code{Lock}, you can specify how you want to access it
with a @code{LockAccess} object. You can have an exclusive lock (the
@code{'exclusive'} mode) where the lock has exactly one owner, or
share it with with others up to the limit (the @code{'counting'}
mode).

Each @code{Lock} is created with a unique name. Each lock gets a count
of how many owners it may have in @code{'counting'} mode: how many processes can claim it at the
same time. This limit defaults to one, and is controllable through the
@code{maxCount} argument. On @code{SlaveLock}s you can set the owner
count on a per-slave basis by providing a dictionary (that maps from
slavename to maximum owner count) to its @code{maxCountForSlave}
argument. Any buildslaves that aren't mentioned in
@code{maxCountForSlave} get their owner count from @code{maxCount}.

To use a lock, simply include it with the desired mode of access in the @code{locks=} argument of the
@code{BuildStep} object that should obtain the lock before it runs.
This argument accepts a list of @code{LockAccess} objects: the Step will
acquire all of them before it runs. (For backwards compatibility, the
list also accepts @code{Lock} objects which are accessed in
@code{'counting'} mode.)

To claim a lock for the whole Build, add a @code{'locks'} key to the
builder specification dictionary with the same list of
@code{LockAccess} objects (and for backwards compatibility, the list
also accepts @code{Lock} objects which are accessed in
@code{'counting'} mode).
(The builder specification dictionary is the dictionary that has the @code{'name'},
@code{'slavename'}, @code{'builddir'}, and @code{'factory'} keys). The
@code{Build} object also accepts a @code{locks=} argument, but unless
you are writing your own @code{BuildFactory} subclass then it will be
easier to set the locks in the builder dictionary.

Note that there are no partial-acquire or partial-release semantics:
this prevents deadlocks caused by two Steps each waiting for a lock
held by the other@footnote{Also note that a clever buildmaster admin
could still create the opportunity for deadlock: Build A obtains Lock
1, inside which Step A.two tries to acquire Lock 2 at the Step level.
Meanwhile Build B obtains Lock 2, and has a Step B.two which wants to
acquire Lock 1 at the Step level. Don't Do That.}. This also means
that waiting to acquire a @code{Lock} can take an arbitrarily long
time: if the buildmaster is very busy, a Step or Build which requires
only one @code{Lock} may starve another that is waiting for that
@code{Lock} plus some others.


In the following example, we run the same build on three different
platforms. The unit-test steps of these builds all use a common
database server, and would interfere with each other if allowed to run
simultaneously. The @code{Lock} prevents more than one of these builds
from happening at the same time.
=======
Until now, we assumed that a master can run builds at any slave whenever
needed or desired.  Some times, you want to enforce additional constraints on
builds. For reasons like limited network bandwidth, old slave machines, or a
self-willed data base server, you may want to limit the number of builds (or
build steps) that can access a resource.

The mechanism used by Buildbot is known as the read/write lock.@footnote{See
http://en.wikipedia.org/wiki/Read/write_lock_pattern for more information.} It
allows either many readers or a single writer but not a combination of readers
and writers.  The general lock has been modified and extended for use in
Buildbot.  Firstly, the general lock allows an infinite number of readers. In
Buildbot, we often want to put an upper limit on the number of readers, for
example allowing two out of five possible builds at the same time. To do this,
the lock counts the number of active readers.  Secondly, the terms @emph{read
mode} and @emph{write mode} are confusing in Buildbot context. They have been
replaced by @emph{counting mode} (since the lock counts them) and @{exclusive
mode}.  As a result of these changes, locks in Buildbot allow a number of
builds (upto some fixed number) in counting mode, or they allow one build in
exclusive mode.

Often, not all slaves are equal. To allow for this situation, Buildbot allows
to have a separate upper limit on the count for each slave. In this way, you
can have at most 3 concurrent builds at a fast slave, 2 at a slightly older
slave, and 1 at all other slaves.

The final thing you can specify when you introduce a new lock is its scope.
Some constraints are global -- they must be enforced over all slaves. Other
constraints are local to each slave.  A @emph{master lock} is used for the
global constraints. You can ensure for example that at most one build (of all
builds running at all slaves) accesses the data base server. With a
@emph{slave lock} you can add a limit local to each slave. With such a lock,
you can for example enforce an upper limit to the number of active builds at a
slave, like above.

Time for a few examples. Below a master lock is defined to protect a data base,
and a slave lock is created to limit the number of builds at each slave.
>>>>>>> a9306037

@example
from buildbot import locks

db_lock = locks.MasterLock("database")
<<<<<<< HEAD
f = factory.BuildFactory()
f.addStep(source.SVN(svnurl="http://example.org/svn/Trunk"))
f.addStep(shell.ShellCommand(command="make all"))
f.addStep(shell.ShellCommand(command="make test",
                             locks=[db_lock.access('exclusive')]))
b1 = @{'name': 'full1', 'slavename': 'bot-1', 'builddir': 'f1', 'factory': f@}
b2 = @{'name': 'full2', 'slavename': 'bot-2', 'builddir': 'f2', 'factory': f@}
b3 = @{'name': 'full3', 'slavename': 'bot-3', 'builddir': 'f3', 'factory': f@}
c['builders'] = [b1, b2, b3]
@end example

Note that by default, a @code{Lock} uses a @code{maxCount=1} limit, so
you can also use the @code{'counting'} access mode in this example.

In the next example, we have one buildslave hosting three separate
Builders (each running tests against a different version of Python).
The machine which hosts this buildslave is not particularly fast, so
we want to prevent all three builds from all happening at the same
time. (Assume we've experimentally determined that one build leaves
unused CPU capacity, three builds causes a lot of disk thrashing, but
two builds at a time is Just Right). We use a @code{SlaveLock} because
the builds happening on this one slow slave should not affect builds
running on other slaves, and we use the lock on the build as a whole
because the slave is so slow that even multiple simultaneous SVN
checkouts would be too taxing. We set @code{maxCount=2} to achieve our
goal of two simultaneous builds per slave.

@example
from buildbot import locks
from buildbot.steps import source
from buildbot.process import s, factory

slow_lock = locks.SlaveLock("cpu", maxCount=2)
source = s(source.SVN, svnurl="http://example.org/svn/Trunk")
f22 = factory.Trial(source, trialpython=["python2.2"])
f23 = factory.Trial(source, trialpython=["python2.3"])
f24 = factory.Trial(source, trialpython=["python2.4"])
b1 = @{'name': 'p22', 'slavename': 'bot-1', 'builddir': 'p22',
      'factory': f22, 'locks': [slow_lock.access('counting')] @}
b2 = @{'name': 'p23', 'slavename': 'bot-1', 'builddir': 'p23',
      'factory': f23, 'locks': [slow_lock.access('counting')] @}
b3 = @{'name': 'p24', 'slavename': 'bot-1', 'builddir': 'p24',
      'factory': f24, 'locks': [slow_lock.access('counting')] @}
c['builders'] = [b1, b2, b3]
@end example

You can also mix access modes. In the next example, a limit of at most
two builds is enforced. The cleanup process however needs exclusive
access to prevent interference with the build processes.

@example
from buildbot import locks
from buildbot.steps import source, shell
from buildbot.process import factory

build_lock = locks.MasterLock("builds", maxCount=2)
fb = factory.BuildFactory()
fb.addStep(source.SVN(svnurl="http://example.org/svn/Trunk"))
fb.addStep(shell.ShellCommand(command=["make", "all"]))
b1 = @{'name': 'b1', 'slavename': 'bot-1', 'builddir' : 'b1',
      'factory': fb, 'locks': [build_lock.access('counting')] @}
b2 = @{'name': 'b2', 'slavename': 'bot-2', 'builddir' : 'b2',
      'factory': fb, 'locks': [build_lock.access('counting')] @}
b3 = @{'name': 'b3', 'slavename': 'bot-3', 'builddir' : 'b3',
      'factory': fb, 'locks': [build_lock.access('counting')] @}
fc = factory.BuildFactory()
fc.addStep(shell.ShellCommand(command=["cleanup"]))
cl = @{'name': 'clean', 'slavename': 'bot-1', 'builddir' :clean',
      'factory': fc, 'locks': [build_lock.access('exclusive')] @}
c['builders'] = [b1, b2, b3, cl]
@end example

In the last example, we use two Locks at the same time. In this case,
we're concerned about both of the previous constraints, but we'll say
that only the tests are computationally intensive, and that they have
been split into those which use the database and those which do not.
In addition, two of the Builds run on a fast machine which does not
need to worry about the cpu lock, but which still must be prevented
from simultaneous database access. We use @code{maxCountForSlave} to
limit the slow machine to one simultanous build, but allow practically
unlimited concurrent builds on the fast machine.
=======
build_lock = locks.SlaveLock("slave_builds",
                             maxCount = 1,
                             maxCountForSlave = { 'fast': 3, 'new': 2 })
@end example

After importing locks from buildbot, @code{db_lock} is defined to be a master
lock. The @code{"database"} string is used for uniquely identifying the lock.
At the next line, a slave lock called @code{build_lock} is created. It is
identified by the @code{"slave_builds"} string. Since the requirements of the
lock are a bit more complicated, two optional arguments are also specified. The
@code{maxCount} parameter sets the default limit for builds in counting mode to
@code{1}. For the slave called @code{'fast'} however, we want to have at most
three builds, and for the slave called @code{'new'} the upper limit is two
builds running at the same time.

The next step is using the locks in builds.  Buildbot allows a lock to be used
during an entire build (from beginning to end), or only during a single build
step. In the latter case, the lock is claimed for use just before the step
starts, and released again when the step ends. To prevent
deadlocks,@footnote{Deadlock is the situation where two or more slaves each
hold a lock in exclusive mode, and in addition want to claim the lock held by
the other slave exclusively as well. Since locks allow at most one exclusive
user, both slaves will wait forever.} it is not possible to claim or release
locks at other times.

To use locks, you should add them with a @code{locks} argument.
Each use of a lock is either in counting mode (that is, possibly shared with
other builds) or in exclusive mode. A build or build step proceeds only when it
has acquired all locks. If a build or step needs a lot of locks, it may be
starved@footnote{Starving is the situation that only a few locks are available,
and they are immediately grabbed by another build. As a result, it may take a
long time before all locks needed by the starved build are free at the same
time.} by other builds that need fewer locks.

To illustrate use of locks, a few examples.
>>>>>>> a9306037

@example
from buildbot import locks
from buildbot.steps import source, shell
from buildbot.process import factory

db_lock = locks.MasterLock("database")
build_lock = locks.SlaveLock("slave_builds",
                             maxCount = 1,
                             maxCountForSlave = { 'fast': 3, 'new': 2 })

f = factory.BuildFactory()
f.addStep(source.SVN(svnurl="http://example.org/svn/Trunk"))
<<<<<<< HEAD
f.addStep(shell.ShellCommand(command="make all",
                             locks=[cpu_lock.access('counting')]))
f.addStep(shell.ShellCommand(command="make test",
                             locks=[cpu_lock.access('counting')]))
f.addStep(shell.ShellCommand(command="make db-test",
                             locks=[db_lock.access('exclusive'),
			            cpu_lock.access('counting')]))

b1 = @{'name': 'full1', 'slavename': 'bot-slow', 'builddir': 'full1',
      'factory': f@}
b2 = @{'name': 'full2', 'slavename': 'bot-slow', 'builddir': 'full2',
      'factory': f@}
b3 = @{'name': 'full3', 'slavename': 'bot-fast', 'builddir': 'full3',
      'factory': f@}
b4 = @{'name': 'full4', 'slavename': 'bot-fast', 'builddir': 'full4',
      'factory': f@}
=======
f.addStep(shell.ShellCommand(command="make all"))
f.addStep(shell.ShellCommand(command="make test",
                             locks=[db_lock.access('exclusive')]))

b1 = @{'name': 'full1', 'slavename': 'fast',  'builddir': 'f1', 'factory': f,
       'locks': [build_lock.access('counting')] @}

b2 = @{'name': 'full2', 'slavename': 'new',   'builddir': 'f2', 'factory': f.
       'locks': [build_lock.access('counting')] @}

b3 = @{'name': 'full3', 'slavename': 'old',   'builddir': 'f3', 'factory': f.
       'locks': [build_lock.access('counting')] @}

b4 = @{'name': 'full4', 'slavename': 'other', 'builddir': 'f4', 'factory': f.
       'locks': [build_lock.access('counting')] @}

>>>>>>> a9306037
c['builders'] = [b1, b2, b3, b4]
@end example

Here we have four slaves @code{b1}, @code{b2}, @code{b3}, and @code{b4}. Each
slave performs the same checkout, make, and test build step sequence.
We want to enforce that at most one test step is executed between all slaves due
to restrictions with the data base server. This is done by adding the
@code{locks=} parameter with the third step. It takes a list of locks with their
access mode. In this case only the @code{db_lock} is needed. The exclusive
access mode is used to ensure there is at most one slave that executes the test
step.

In addition to exclusive accessing the data base, we also want slaves to stay
responsive even under the load of a large number of builds being triggered.
For this purpose, the slave lock called @code{build_lock} is defined. Since
the restraint holds for entire builds, the lock is specified in the builder
with @code{'locks': [build_lock.access('counting')]}.
@node Build Factories,  , Interlocks, Build Process
@section Build Factories


Each Builder is equipped with a ``build factory'', which is
responsible for producing the actual @code{Build} objects that perform
each build. This factory is created in the configuration file, and
attached to a Builder through the @code{factory} element of its
dictionary.

The standard @code{BuildFactory} object creates @code{Build} objects
by default. These Builds will each execute a collection of BuildSteps
in a fixed sequence. Each step can affect the results of the build,
but in general there is little intelligence to tie the different steps
together. You can create subclasses of @code{Build} to implement more
sophisticated build processes, and then use a subclass of
@code{BuildFactory} (or simply set the @code{buildClass} attribute) to
create instances of your new Build subclass.


@menu
* BuildStep Objects::           
* BuildFactory::                
* Process-Specific build factories::  
@end menu

@node BuildStep Objects, BuildFactory, Build Factories, Build Factories
@subsection BuildStep Objects

The steps used by these builds are all subclasses of @code{BuildStep}.
The standard ones provided with Buildbot are documented later,
@xref{Build Steps}. You can also write your own subclasses to use in
builds.

The basic behavior for a @code{BuildStep} is to:

@itemize @bullet
@item
run for a while, then stop
@item
possibly invoke some RemoteCommands on the attached build slave
@item
possibly produce a set of log files
@item
finish with a status described by one of four values defined in
buildbot.status.builder: SUCCESS, WARNINGS, FAILURE, SKIPPED
@item
provide a list of short strings to describe the step
@item
define a color (generally green, orange, or red) with which the
step should be displayed
@end itemize


More sophisticated steps may produce additional information and
provide it to later build steps, or store it in the factory to provide
to later builds.


@menu
* BuildFactory Attributes::     
* Quick builds::                
@end menu

@node BuildFactory, Process-Specific build factories, BuildStep Objects, Build Factories
@subsection BuildFactory

@bfindex buildbot.process.factory.BuildFactory
@bfindex buildbot.process.factory.BasicBuildFactory
@c TODO: what is BasicSVN anyway?
@bfindex buildbot.process.factory.BasicSVN

The default @code{BuildFactory}, provided in the
@code{buildbot.process.factory} module, contains an internal list of
``BuildStep specifications'': a list of @code{(step_class, kwargs)}
tuples for each. These specification tuples are constructed when the
config file is read, by asking the instances passed to @code{addStep}
for their subclass and arguments.

When asked to create a Build, the @code{BuildFactory} puts a copy of
the list of step specifications into the new Build object. When the
Build is actually started, these step specifications are used to
create the actual set of BuildSteps, which are then executed one at a
time. This serves to give each Build an independent copy of each step.
For example, a build which consists of a CVS checkout followed by a
@code{make build} would be constructed as follows:

@example
from buildbot.steps import source, shell
from buildbot.process import factory

f = factory.BuildFactory()
f.addStep(source.CVS(cvsroot=CVSROOT, cvsmodule="project", mode="update"))
f.addStep(shell.Compile(command=["make", "build"]))
@end example

(To support config files from buildbot-0.7.5 and earlier,
@code{addStep} also accepts the @code{f.addStep(shell.Compile,
command=["make","build"])} form, although its use is discouraged
because then the @code{Compile} step doesn't get to validate or
complain about its arguments until build time. The modern
pass-by-instance approach allows this validation to occur while the
config file is being loaded, where the admin has a better chance of
noticing problems).

It is also possible to pass a list of steps into the
@code{BuildFactory} when it is created. Using @code{addStep} is
usually simpler, but there are cases where is is more convenient to
create the list of steps ahead of time.:

@example
from buildbot.steps import source, shell
from buildbot.process import factory

all_steps = [source.CVS(cvsroot=CVSROOT, cvsmodule="project", mode="update"),
             shell.Compile(command=["make", "build"]),
            ]
f = factory.BuildFactory(all_steps)
@end example


Each step can affect the build process in the following ways:

@itemize @bullet
@item
If the step's @code{haltOnFailure} attribute is True, then a failure
in the step (i.e. if it completes with a result of FAILURE) will cause
the whole build to be terminated immediately: no further steps will be
executed. This is useful for setup steps upon which the rest of the
build depends: if the CVS checkout or @code{./configure} process
fails, there is no point in trying to compile or test the resulting
tree.

@item
If the @code{flunkOnFailure} or @code{flunkOnWarnings} flag is set,
then a result of FAILURE or WARNINGS will mark the build as a whole as
FAILED. However, the remaining steps will still be executed. This is
appropriate for things like multiple testing steps: a failure in any
one of them will indicate that the build has failed, however it is
still useful to run them all to completion.
 
@item
Similarly, if the @code{warnOnFailure} or @code{warnOnWarnings} flag
is set, then a result of FAILURE or WARNINGS will mark the build as
having WARNINGS, and the remaining steps will still be executed. This
may be appropriate for certain kinds of optional build or test steps.
For example, a failure experienced while building documentation files
should be made visible with a WARNINGS result but not be serious
enough to warrant marking the whole build with a FAILURE.

@end itemize

In addition, each Step produces its own results, may create logfiles,
etc. However only the flags described above have any effect on the
build as a whole.

The pre-defined BuildSteps like @code{CVS} and @code{Compile} have
reasonably appropriate flags set on them already. For example, without
a source tree there is no point in continuing the build, so the
@code{CVS} class has the @code{haltOnFailure} flag set to True. Look
in @file{buildbot/steps/*.py} to see how the other Steps are
marked.

Each Step is created with an additional @code{workdir} argument that
indicates where its actions should take place. This is specified as a
subdirectory of the slave builder's base directory, with a default
value of @code{build}. This is only implemented as a step argument (as
opposed to simply being a part of the base directory) because the
CVS/SVN steps need to perform their checkouts from the parent
directory.

@menu
* BuildFactory Attributes::     
* Quick builds::                
@end menu

@node BuildFactory Attributes, Quick builds, BuildFactory, BuildFactory
@subsubsection BuildFactory Attributes

Some attributes from the BuildFactory are copied into each Build.

@cindex treeStableTimer

@table @code
@item useProgress
(defaults to True): if True, the buildmaster keeps track of how long
each step takes, so it can provide estimates of how long future builds
will take. If builds are not expected to take a consistent amount of
time (such as incremental builds in which a random set of files are
recompiled or tested each time), this should be set to False to
inhibit progress-tracking.

@end table


@node Quick builds,  , BuildFactory Attributes, BuildFactory
@subsubsection Quick builds

@bfindex buildbot.process.factory.QuickBuildFactory

The difference between a ``full build'' and a ``quick build'' is that
quick builds are generally done incrementally, starting with the tree
where the previous build was performed. That simply means that the
source-checkout step should be given a @code{mode='update'} flag, to
do the source update in-place.

In addition to that, the @code{useProgress} flag should be set to
False. Incremental builds will (or at least the ought to) compile as
few files as necessary, so they will take an unpredictable amount of
time to run. Therefore it would be misleading to claim to predict how
long the build will take.


@node Process-Specific build factories,  , BuildFactory, Build Factories
@subsection Process-Specific build factories

Many projects use one of a few popular build frameworks to simplify
the creation and maintenance of Makefiles or other compilation
structures. Buildbot provides several pre-configured BuildFactory
subclasses which let you build these projects with a minimum of fuss.

@menu
* GNUAutoconf::                 
* CPAN::                        
* Python distutils::            
* Python/Twisted/trial projects::  
@end menu

@node GNUAutoconf, CPAN, Process-Specific build factories, Process-Specific build factories
@subsubsection GNUAutoconf

@bfindex buildbot.process.factory.GNUAutoconf

@uref{http://www.gnu.org/software/autoconf/, GNU Autoconf} is a
software portability tool, intended to make it possible to write
programs in C (and other languages) which will run on a variety of
UNIX-like systems. Most GNU software is built using autoconf. It is
frequently used in combination with GNU automake. These tools both
encourage a build process which usually looks like this:

@example
% CONFIG_ENV=foo ./configure --with-flags
% make all
% make check
# make install
@end example

(except of course the Buildbot always skips the @code{make install}
part).

The Buildbot's @code{buildbot.process.factory.GNUAutoconf} factory is
designed to build projects which use GNU autoconf and/or automake. The
configuration environment variables, the configure flags, and command
lines used for the compile and test are all configurable, in general
the default values will be suitable.

Example:

@example
# use the s() convenience function defined earlier
f = factory.GNUAutoconf(source=s(step.SVN, svnurl=URL, mode="copy"),
                        flags=["--disable-nls"])
@end example

Required Arguments:

@table @code
@item source
This argument must be a step specification tuple that provides a
BuildStep to generate the source tree.
@end table

Optional Arguments:

@table @code
@item configure
The command used to configure the tree. Defaults to
@code{./configure}. Accepts either a string or a list of shell argv
elements.

@item configureEnv
The environment used for the initial configuration step. This accepts
a dictionary which will be merged into the buildslave's normal
environment. This is commonly used to provide things like
@code{CFLAGS="-O2 -g"} (to turn off debug symbols during the compile).
Defaults to an empty dictionary.

@item configureFlags
A list of flags to be appended to the argument list of the configure
command. This is commonly used to enable or disable specific features
of the autoconf-controlled package, like @code{["--without-x"]} to
disable windowing support. Defaults to an empty list.

@item compile
this is a shell command or list of argv values which is used to
actually compile the tree. It defaults to @code{make all}. If set to
None, the compile step is skipped.

@item test
this is a shell command or list of argv values which is used to run
the tree's self-tests. It defaults to @code{make check}. If set to
None, the test step is skipped.

@end table


@node CPAN, Python distutils, GNUAutoconf, Process-Specific build factories
@subsubsection CPAN

@bfindex buildbot.process.factory.CPAN

Most Perl modules available from the @uref{http://www.cpan.org/, CPAN}
archive use the @code{MakeMaker} module to provide configuration,
build, and test services. The standard build routine for these modules
looks like:

@example
% perl Makefile.PL
% make
% make test
# make install
@end example

(except again Buildbot skips the install step)

Buildbot provides a @code{CPAN} factory to compile and test these
projects.


Arguments:
@table @code
@item source
(required): A step specification tuple, that that used by GNUAutoconf.

@item perl
A string which specifies the @code{perl} executable to use. Defaults
to just @code{perl}.

@end table


@node Python distutils, Python/Twisted/trial projects, CPAN, Process-Specific build factories
@subsubsection Python distutils

@bfindex buildbot.process.factory.Distutils

Most Python modules use the @code{distutils} package to provide
configuration and build services. The standard build process looks
like:

@example
% python ./setup.py build
% python ./setup.py install
@end example

Unfortunately, although Python provides a standard unit-test framework
named @code{unittest}, to the best of my knowledge @code{distutils}
does not provide a standardized target to run such unit tests. (please
let me know if I'm wrong, and I will update this factory).

The @code{Distutils} factory provides support for running the build
part of this process. It accepts the same @code{source=} parameter as
the other build factories.


Arguments:
@table @code
@item source
(required): A step specification tuple, that that used by GNUAutoconf.
  
@item python
A string which specifies the @code{python} executable to use. Defaults
to just @code{python}.

@item test
Provides a shell command which runs unit tests. This accepts either a
string or a list. The default value is None, which disables the test
step (since there is no common default command to run unit tests in
distutils modules).

@end table


@node Python/Twisted/trial projects,  , Python distutils, Process-Specific build factories
@subsubsection Python/Twisted/trial projects

@bfindex buildbot.process.factory.Trial
@c TODO: document these steps better
@bsindex buildbot.steps.python_twisted.HLint
@bsindex buildbot.steps.python_twisted.Trial
@bsindex buildbot.steps.python_twisted.ProcessDocs
@bsindex buildbot.steps.python_twisted.BuildDebs
@bsindex buildbot.steps.python_twisted.RemovePYCs

Twisted provides a unit test tool named @code{trial} which provides a
few improvements over Python's built-in @code{unittest} module. Many
python projects which use Twisted for their networking or application
services also use trial for their unit tests. These modules are
usually built and tested with something like the following:

@example
% python ./setup.py build
% PYTHONPATH=build/lib.linux-i686-2.3 trial -v PROJECTNAME.test
% python ./setup.py install
@end example

Unfortunately, the @file{build/lib} directory into which the
built/copied .py files are placed is actually architecture-dependent,
and I do not yet know of a simple way to calculate its value. For many
projects it is sufficient to import their libraries ``in place'' from
the tree's base directory (@code{PYTHONPATH=.}).

In addition, the @var{PROJECTNAME} value where the test files are
located is project-dependent: it is usually just the project's
top-level library directory, as common practice suggests the unit test
files are put in the @code{test} sub-module. This value cannot be
guessed, the @code{Trial} class must be told where to find the test
files.

The @code{Trial} class provides support for building and testing
projects which use distutils and trial. If the test module name is
specified, trial will be invoked. The library path used for testing
can also be set.

One advantage of trial is that the Buildbot happens to know how to
parse trial output, letting it identify which tests passed and which
ones failed. The Buildbot can then provide fine-grained reports about
how many tests have failed, when individual tests fail when they had
been passing previously, etc.

Another feature of trial is that you can give it a series of source
.py files, and it will search them for special @code{test-case-name}
tags that indicate which test cases provide coverage for that file.
Trial can then run just the appropriate tests. This is useful for
quick builds, where you want to only run the test cases that cover the
changed functionality.

Arguments:
@table @code
@item source
(required): A step specification tuple, like that used by GNUAutoconf.

@item buildpython
A list (argv array) of strings which specifies the @code{python}
executable to use when building the package. Defaults to just
@code{['python']}. It may be useful to add flags here, to supress
warnings during compilation of extension modules. This list is
extended with @code{['./setup.py', 'build']} and then executed in a
ShellCommand.

@item testpath
Provides a directory to add to @code{PYTHONPATH} when running the unit
tests, if tests are being run. Defaults to @code{.} to include the
project files in-place. The generated build library is frequently
architecture-dependent, but may simply be @file{build/lib} for
pure-python modules.

@item trialpython
Another list of strings used to build the command that actually runs
trial. This is prepended to the contents of the @code{trial} argument
below. It may be useful to add @code{-W} flags here to supress
warnings that occur while tests are being run. Defaults to an empty
list, meaning @code{trial} will be run without an explicit
interpreter, which is generally what you want if you're using
@file{/usr/bin/trial} instead of, say, the @file{./bin/trial} that
lives in the Twisted source tree.

@item trial
provides the name of the @code{trial} command. It is occasionally
useful to use an alternate executable, such as @code{trial2.2} which
might run the tests under an older version of Python. Defaults to
@code{trial}.

@item tests
Provides a module name or names which contain the unit tests for this
project. Accepts a string, typically @code{PROJECTNAME.test}, or a
list of strings. Defaults to None, indicating that no tests should be
run. You must either set this or @code{useTestCaseNames} to do anyting
useful with the Trial factory.

@item useTestCaseNames
Tells the Step to provide the names of all changed .py files to trial,
so it can look for test-case-name tags and run just the matching test
cases. Suitable for use in quick builds. Defaults to False.

@item randomly
If @code{True}, tells Trial (with the @code{--random=0} argument) to
run the test cases in random order, which sometimes catches subtle
inter-test dependency bugs. Defaults to @code{False}.

@item recurse
If @code{True}, tells Trial (with the @code{--recurse} argument) to
look in all subdirectories for additional test cases. It isn't clear
to me how this works, but it may be useful to deal with the
unknown-PROJECTNAME problem described above, and is currently used in
the Twisted buildbot to accomodate the fact that test cases are now
distributed through multiple twisted.SUBPROJECT.test directories.

@end table  

Unless one of @code{trialModule} or @code{useTestCaseNames}
are set, no tests will be run.

Some quick examples follow. Most of these examples assume that the
target python code (the ``code under test'') can be reached directly
from the root of the target tree, rather than being in a @file{lib/}
subdirectory.

@example
#  Trial(source, tests="toplevel.test") does:
#   python ./setup.py build
#   PYTHONPATH=. trial -to toplevel.test

#  Trial(source, tests=["toplevel.test", "other.test"]) does:
#   python ./setup.py build
#   PYTHONPATH=. trial -to toplevel.test other.test

#  Trial(source, useTestCaseNames=True) does:
#   python ./setup.py build
#   PYTHONPATH=. trial -to --testmodule=foo/bar.py..  (from Changes)

#  Trial(source, buildpython=["python2.3", "-Wall"], tests="foo.tests"):
#   python2.3 -Wall ./setup.py build
#   PYTHONPATH=. trial -to foo.tests

#  Trial(source, trialpython="python2.3", trial="/usr/bin/trial",
#        tests="foo.tests") does:
#   python2.3 -Wall ./setup.py build
#   PYTHONPATH=. python2.3 /usr/bin/trial -to foo.tests

# For running trial out of the tree being tested (only useful when the
# tree being built is Twisted itself):
#  Trial(source, trialpython=["python2.3", "-Wall"], trial="./bin/trial",
#        tests="foo.tests") does:
#   python2.3 -Wall ./setup.py build
#   PYTHONPATH=. python2.3 -Wall ./bin/trial -to foo.tests
@end example

If the output directory of @code{./setup.py build} is known, you can
pull the python code from the built location instead of the source
directories. This should be able to handle variations in where the
source comes from, as well as accomodating binary extension modules:

@example
# Trial(source,tests="toplevel.test",testpath='build/lib.linux-i686-2.3')
# does:
#  python ./setup.py build
#  PYTHONPATH=build/lib.linux-i686-2.3 trial -to toplevel.test
@end example


@node Status Delivery, Command-line tool, Build Process, Top
@chapter Status Delivery

More details are available in the docstrings for each class, use a
command like @code{pydoc buildbot.status.html.WebStatus} to see them.
Most status delivery objects take a @code{categories=} argument, which
can contain a list of ``category'' names: in this case, it will only
show status for Builders that are in one of the named categories.

(implementor's note: each of these objects should be a
service.MultiService which will be attached to the BuildMaster object
when the configuration is processed. They should use
@code{self.parent.getStatus()} to get access to the top-level IStatus
object, either inside @code{startService} or later. They may call
@code{status.subscribe()} in @code{startService} to receive
notifications of builder events, in which case they must define
@code{builderAdded} and related methods. See the docstrings in
@file{buildbot/interfaces.py} for full details.)

@menu
* WebStatus::                   
* MailNotifier::                
* IRC Bot::                     
* PBListener::                  
* Writing New Status Plugins::  
@end menu

@c @node Email Delivery,  , Status Delivery, Status Delivery
@c @subsection Email Delivery

@c DOCUMENT THIS


@node WebStatus, MailNotifier, Status Delivery, Status Delivery
@section WebStatus

@cindex WebStatus
@stindex buildbot.status.web.baseweb.WebStatus

The @code{buildbot.status.html.WebStatus} status target runs a small
web server inside the buildmaster. You can point a browser at this web
server and retrieve information about every build the buildbot knows
about, as well as find out what the buildbot is currently working on.

The first page you will see is the ``Welcome Page'', which contains
links to all the other useful pages. This page is simply served from
the @file{public_html/index.html} file in the buildmaster's base
directory, where it is created by the @command{buildbot create-master}
command along with the rest of the buildmaster.

The most complex resource provided by @code{WebStatus} is the
``Waterfall Display'', which shows a time-based chart of events. This
somewhat-busy display provides detailed information about all steps of
all recent builds, and provides hyperlinks to look at individual build
logs and source changes. By simply reloading this page on a regular
basis, you will see a complete description of everything the buildbot
is currently working on.

There are also pages with more specialized information. For example,
there is a page which shows the last 20 builds performed by the
buildbot, one line each. Each line is a link to detailed information
about that build. By adding query arguments to the URL used to reach
this page, you can narrow the display to builds that involved certain
branches, or which ran on certain Builders. These pages are described
in great detail below.


When the buildmaster is created, a subdirectory named
@file{public_html/} is created in its base directory. By default, @code{WebStatus}
will serve files from this directory: for example, when a user points
their browser at the buildbot's @code{WebStatus} URL, they will see
the contents of the @file{public_html/index.html} file. Likewise,
@file{public_html/robots.txt}, @file{public_html/buildbot.css}, and
@file{public_html/favicon.ico} are all useful things to have in there.
The first time a buildmaster is created, the @file{public_html}
directory is populated with some sample files, which you will probably
want to customize for your own project. These files are all static:
the buildbot does not modify them in any way as it serves them to HTTP
clients.

@example
from buildbot.status.html import WebStatus
c['status'].append(WebStatus(8080))
@end example

Note that the initial robots.txt file has Disallow lines for all of
the dynamically-generated buildbot pages, to discourage web spiders
and search engines from consuming a lot of CPU time as they crawl
through the entire history of your buildbot. If you are running the
buildbot behind a reverse proxy, you'll probably need to put the
robots.txt file somewhere else (at the top level of the parent web
server), and replace the URL prefixes in it with more suitable values.

If you would like to use an alternative root directory, add the
@code{public_html=..} option to the @code{WebStatus} creation:

@example
c['status'].append(WebStatus(8080, public_html="/var/www/buildbot"))
@end example

In addition, if you are familiar with twisted.web @emph{Resource
Trees}, you can write code to add additional pages at places inside
this web space. Just use @code{webstatus.putChild} to place these
resources.

The following section describes the special URLs and the status views
they provide.


@menu
* WebStatus Configuration Parameters::  
* Buildbot Web Resources::      
* XMLRPC server::               
* HTML Waterfall::              
@end menu

@node WebStatus Configuration Parameters, Buildbot Web Resources, WebStatus, WebStatus
@subsection WebStatus Configuration Parameters

The most common way to run a @code{WebStatus} is on a regular TCP
port. To do this, just pass in the TCP port number when you create the
@code{WebStatus} instance; this is called the @code{http_port} argument:

@example
from buildbot.status.html import WebStatus
c['status'].append(WebStatus(8080))
@end example

The @code{http_port} argument is actually a ``strports specification''
for the port that the web server should listen on. This can be a
simple port number, or a string like
@code{tcp:8080:interface=127.0.0.1} (to limit connections to the
loopback interface, and therefore to clients running on the same
host)@footnote{It may even be possible to provide SSL access by using
a specification like
@code{"ssl:12345:privateKey=mykey.pen:certKey=cert.pem"}, but this is
completely untested}.

If instead (or in addition) you provide the @code{distrib_port}
argument, a twisted.web distributed server will be started either on a
TCP port (if @code{distrib_port} is like @code{"tcp:12345"}) or more
likely on a UNIX socket (if @code{distrib_port} is like
@code{"unix:/path/to/socket"}).

The @code{distrib_port} option means that, on a host with a
suitably-configured twisted-web server, you do not need to consume a
separate TCP port for the buildmaster's status web page. When the web
server is constructed with @code{mktap web --user}, URLs that point to
@code{http://host/~username/} are dispatched to a sub-server that is
listening on a UNIX socket at @code{~username/.twisted-web-pb}. On
such a system, it is convenient to create a dedicated @code{buildbot}
user, then set @code{distrib_port} to
@code{"unix:"+os.path.expanduser("~/.twistd-web-pb")}. This
configuration will make the HTML status page available at
@code{http://host/~buildbot/} . Suitable URL remapping can make it
appear at @code{http://host/buildbot/}, and the right virtual host
setup can even place it at @code{http://buildbot.host/} .

The other @code{WebStatus} argument is @code{allowForce}. If set to
True, then the web page will provide a ``Force Build'' button that
allows visitors to manually trigger builds. This is useful for
developers to re-run builds that have failed because of intermittent
problems in the test suite, or because of libraries that were not
installed at the time of the previous build. You may not wish to allow
strangers to cause a build to run: in that case, set this to False to
remove these buttons. The default value is False.



@node Buildbot Web Resources, XMLRPC server, WebStatus Configuration Parameters, WebStatus
@subsection Buildbot Web Resources

Certain URLs are ``magic'', and the pages they serve are created by
code in various classes in the @file{buildbot.status.web} package
instead of being read from disk. The most common way to access these
pages is for the buildmaster admin to write or modify the
@file{index.html} page to contain links to them. Of course other
project web pages can contain links to these buildbot pages as well.

Many pages can be modified by adding query arguments to the URL. For
example, a page which shows the results of the most recent build
normally does this for all builders at once. But by appending
``?builder=i386'' to the end of the URL, the page will show only the
results for the ``i386'' builder. When used in this way, you can add
multiple ``builder='' arguments to see multiple builders. Remembering
that URL query arguments are separated @emph{from each other} with
ampersands, a URL that ends in ``?builder=i386&builder=ppc'' would
show builds for just those two Builders.

The @code{branch=} query argument can be used on some pages. This
filters the information displayed by that page down to only the builds
or changes which involved the given branch. Use @code{branch=trunk} to
reference the trunk: if you aren't intentionally using branches,
you're probably using trunk. Multiple @code{branch=} arguments can be
used to examine multiple branches at once (so appending
@code{?branch=foo&branch=bar} to the URL will show builds involving
either branch). No @code{branch=} arguments means to show builds and
changes for all branches.

Some pages may include the Builder name or the build number in the
main part of the URL itself. For example, a page that describes Build
#7 of the ``i386'' builder would live at @file{/builders/i386/builds/7}.

The table below lists all of the internal pages and the URLs that can
be used to access them.

NOTE: of the pages described here, @code{/slave_status_timeline} and
@code{/last_build} have not yet been implemented, and @code{/xmlrpc}
has only a few methods so far. Future releases will improve this.

@table @code

@item /waterfall

This provides a chronologically-oriented display of the activity of
all builders. It is the same display used by the Waterfall display.

By adding one or more ``builder='' query arguments, the Waterfall is
restricted to only showing information about the given Builders. By
adding one or more ``branch='' query arguments, the display is
restricted to showing information about the given branches. In
addition, adding one or more ``category='' query arguments to the URL
will limit the display to Builders that were defined with one of the
given categories.

A 'show_events=true' query argument causes the display to include
non-Build events, like slaves attaching and detaching, as well as
reconfiguration events. 'show_events=false' hides these events. The
default is to show them.

The @code{last_time=}, @code{first_time=}, and @code{show_time=}
arguments will control what interval of time is displayed. The default
is to show the latest events, but these can be used to look at earlier
periods in history. The @code{num_events=} argument also provides a
limit on the size of the displayed page.

The Waterfall has references to resources many of the other portions
of the URL space: @file{/builders} for access to individual builds,
@file{/changes} for access to information about source code changes,
etc.

@item /builders/$BUILDERNAME

This describes the given Builder, and provides buttons to force a build.

@item /builders/$BUILDERNAME/builds/$BUILDNUM

This describes a specific Build.

@item /builders/$BUILDERNAME/builds/$BUILDNUM/steps/$STEPNAME

This describes a specific BuildStep.

@item /builders/$BUILDERNAME/builds/$BUILDNUM/steps/$STEPNAME/logs/$LOGNAME

This provides an HTML representation of a specific logfile.

@item /builders/$BUILDERNAME/builds/$BUILDNUM/steps/$STEPNAME/logs/$LOGNAME/text

This returns the logfile as plain text, without any HTML coloring
markup. It also removes the ``headers'', which are the lines that
describe what command was run and what the environment variable
settings were like. This maybe be useful for saving to disk and
feeding to tools like 'grep'.

@item /changes

This provides a brief description of the ChangeSource in use
(@pxref{Change Sources}).

@item /changes/NN

This shows detailed information about the numbered Change: who was the
author, what files were changed, what revision number was represented,
etc.

@item /buildslaves

This summarizes each BuildSlave, including which Builders are
configured to use it, whether the buildslave is currently connected or
not, and host information retrieved from the buildslave itself.

@item /one_line_per_build

This page shows one line of text for each build, merging information
from all Builders@footnote{Apparently this is the same way
http://buildd.debian.org displays build status}. Each line specifies
the name of the Builder, the number of the Build, what revision it
used, and a summary of the results. Successful builds are in green,
while failing builds are in red. The date and time of the build are
added to the right-hand edge of the line. The lines are ordered by
build finish timestamp.

One or more @code{builder=} or @code{branch=} arguments can be used to
restrict the list. In addition, a @code{numbuilds=} argument will
control how many lines are displayed (20 by default).

@item /one_box_per_builder

This page shows a small table, with one box for each Builder,
containing the results of the most recent Build. It does not show the
individual steps, or the current status. This is a simple summary of
buildbot status: if this page is green, then all tests are passing.

As with @code{/one_line_per_build}, this page will also honor
@code{builder=} and @code{branch=} arguments.

@item /about

This page gives a brief summary of the Buildbot itself: software
version, versions of some libraries that the Buildbot depends upon,
etc. It also contains a link to the buildbot.net home page.

@item /slave_status_timeline

(note: this page has not yet been implemented)

This provides a chronological display of configuration and operational
events: master startup/shutdown, slave connect/disconnect, and
config-file changes. When a config-file reload is abandoned because of
an error in the config file, the error is displayed on this page.

This page does not show any builds.

@item /last_build/$BUILDERNAME/status.png

This returns a PNG image that describes the results of the most recent
build, which can be referenced in an IMG tag by other pages, perhaps
from a completely different site. Use it as you would a webcounter.

@end table

There are also a set of web-status resources that are intended for use
by other programs, rather than humans.

@table @code

@item /xmlrpc

This runs an XML-RPC server which can be used to query status
information about various builds. See @ref{XMLRPC server} for more
details.

@end table

@node XMLRPC server, HTML Waterfall, Buildbot Web Resources, WebStatus
@subsection XMLRPC server

When using WebStatus, the buildbot runs an XML-RPC server at
@file{/xmlrpc} that can be used by other programs to query build
status. The following table lists the methods that can be invoked
using this interface.

@table @code
@item getAllBuildsInInterval(start, stop)

Return a list of builds that have completed after the 'start'
timestamp and before the 'stop' timestamp. This looks at all Builders.

The timestamps are integers, interpreted as standard unix timestamps
(seconds since epoch).

Each Build is returned as a tuple in the form: @code{(buildername,
buildnumber, build_end, branchname, revision, results, text)}

The buildnumber is an integer. 'build_end' is an integer (seconds
since epoch) specifying when the build finished.

The branchname is a string, which may be an empty string to indicate
None (i.e. the default branch). The revision is a string whose meaning
is specific to the VC system in use, and comes from the 'got_revision'
build property. The results are expressed as a string, one of
('success', 'warnings', 'failure', 'exception'). The text is a list of
short strings that ought to be joined by spaces and include slightly
more data about the results of the build.

@item getBuild(builder_name, build_number)

Return information about a specific build.

This returns a dictionary (aka ``struct'' in XMLRPC terms) with
complete information about the build. It does not include the contents
of the log files, but it has just about everything else.

@end table

@node HTML Waterfall,  , XMLRPC server, WebStatus
@subsection HTML Waterfall

@cindex Waterfall
@stindex buildbot.status.html.Waterfall

The @code{Waterfall} status target, deprecated as of 0.7.6, is a
subset of the regular @code{WebStatus} resource (@pxref{WebStatus}).
This section (and the @code{Waterfall} class itself) will be removed
from a future release.

@example
from buildbot.status import html
w = html.WebStatus(http_port=8080)
c['status'].append(w)
@end example



@node MailNotifier, IRC Bot, WebStatus, Status Delivery
@section MailNotifier

@cindex email
@cindex mail
@stindex buildbot.status.mail.MailNotifier

The buildbot can also send email when builds finish. The most common
use of this is to tell developers when their change has caused the
build to fail. It is also quite common to send a message to a mailing
list (usually named ``builds'' or similar) about every build.

The @code{MailNotifier} status target is used to accomplish this. You
configure it by specifying who mail should be sent to, under what
circumstances mail should be sent, and how to deliver the mail. It can
be configured to only send out mail for certain builders, and only
send messages when the build fails, or when the builder transitions
from success to failure. It can also be configured to include various
build logs in each message.


By default, the message will be sent to the Interested Users list
(@pxref{Doing Things With Users}), which includes all developers who
made changes in the build. You can add additional recipients with the
extraRecipients argument.

Each MailNotifier sends mail to a single set of recipients. To send
different kinds of mail to different recipients, use multiple
MailNotifiers.

The following simple example will send an email upon the completion of
each build, to just those developers whose Changes were included in
the build. The email contains a description of the Build, its results,
and URLs where more information can be obtained.

@example
from buildbot.status.mail import MailNotifier
mn = MailNotifier(fromaddr="buildbot@@example.org", lookup="example.org")
c['status'].append(mn)
@end example

To get a simple one-message-per-build (say, for a mailing list), use
the following form instead. This form does not send mail to individual
developers (and thus does not need the @code{lookup=} argument,
explained below), instead it only ever sends mail to the ``extra
recipients'' named in the arguments:

@example
mn = MailNotifier(fromaddr="buildbot@@example.org",
                  sendToInterestedUsers=False,
                  extraRecipients=['listaddr@@example.org'])
@end example

@heading MailNotifier arguments

@table @code
@item fromaddr
The email address to be used in the 'From' header.

@item sendToInterestedUsers
(boolean). If True (the default), send mail to all of the Interested
Users. If False, only send mail to the extraRecipients list.

@item extraRecipients
(tuple of strings). A list of email addresses to which messages should
be sent (in addition to the InterestedUsers list, which includes any
developers who made Changes that went into this build). It is a good
idea to create a small mailing list and deliver to that, then let
subscribers come and go as they please.

@item subject
(string). A string to be used as the subject line of the message.
@code{%(builder)s} will be replaced with the name of the builder which
provoked the message.

@item mode
(string). Default to 'all'. One of:
@table @code
@item all
Send mail about all builds, bothpassing and failing
@item failing
Only send mail about builds which fail
@item problem
Only send mail about a build which failed when the previous build has passed.
If your builds usually pass, then this will only send mail when a problem
occurs.
@end table

@item builders
(list of strings). A list of builder names for which mail should be
sent. Defaults to None (send mail for all builds). Use either builders
or categories, but not both.

@item categories
(list of strings). A list of category names to serve status
information for. Defaults to None (all categories). Use either
builders or categories, but not both.

@item addLogs
(boolean). If True, include all build logs as attachments to the
messages. These can be quite large. This can also be set to a list of
log names, to send a subset of the logs. Defaults to False.

@item relayhost
(string). The host to which the outbound SMTP connection should be
made. Defaults to 'localhost'

@item lookup
(implementor of @code{IEmailLookup}). Object which provides
IEmailLookup, which is responsible for mapping User names (which come
from the VC system) into valid email addresses. If not provided, the
notifier will only be able to send mail to the addresses in the
extraRecipients list. Most of the time you can use a simple Domain
instance. As a shortcut, you can pass as string: this will be treated
as if you had provided Domain(str). For example,
lookup='twistedmatrix.com' will allow mail to be sent to all
developers whose SVN usernames match their twistedmatrix.com account
names. See buildbot/status/mail.py for more details.

@end table


@node IRC Bot, PBListener, MailNotifier, Status Delivery
@section IRC Bot

@cindex IRC
@stindex buildbot.status.words.IRC


The @code{buildbot.status.words.IRC} status target creates an IRC bot
which will attach to certain channels and be available for status
queries. It can also be asked to announce builds as they occur, or be
told to shut up.

@example
from buildbot.status import words
irc = words.IRC("irc.example.org", "botnickname", 
                channels=["channel1", "channel2"],
                password="mysecretpassword")
c['status'].append(irc)
@end example

Take a look at the docstring for @code{words.IRC} for more details on
configuring this service. The @code{password} argument, if provided,
will be sent to Nickserv to claim the nickname: some IRC servers will
not allow clients to send private messages until they have logged in
with a password.

To use the service, you address messages at the buildbot, either
normally (@code{botnickname: status}) or with private messages
(@code{/msg botnickname status}). The buildbot will respond in kind.

Some of the commands currently available:

@table @code

@item list builders
Emit a list of all configured builders
@item status BUILDER
Announce the status of a specific Builder: what it is doing right now.
@item status all
Announce the status of all Builders
@item watch BUILDER
If the given Builder is currently running, wait until the Build is
finished and then announce the results.
@item last BUILDER
Return the results of the last build to run on the given Builder.
@item join CHANNEL
Join the given IRC channel
@item leave CHANNEL
Leave the given IRC channel
@item notify on|off|list EVENT
Report events relating to builds.  If the command is issued as a
private message, then the report will be sent back as a private
message to the user who issued the command.  Otherwise, the report
will be sent to the channel.  Available events to be notified are:

@table @code
@item started
A build has started
@item finished
A build has finished
@item success
A build finished successfully
@item failed
A build failed
@item exception
A build generated and exception
@item successToFailure
The previous build was successful, but this one failed
@item failureToSuccess
The previous build failed, but this one was successful
@end table

@item help COMMAND
Describe a command. Use @code{help commands} to get a list of known
commands.
@item source
Announce the URL of the Buildbot's home page.
@item version
Announce the version of this Buildbot.
@end table

If the @code{allowForce=True} option was used, some addtional commands
will be available:

@table @code
@item force build BUILDER REASON
Tell the given Builder to start a build of the latest code. The user
requesting the build and REASON are recorded in the Build status. The
buildbot will announce the build's status when it finishes.

@item stop build BUILDER REASON
Terminate any running build in the given Builder. REASON will be added
to the build status to explain why it was stopped. You might use this
if you committed a bug, corrected it right away, and don't want to
wait for the first build (which is destined to fail) to complete
before starting the second (hopefully fixed) build.
@end table

@node PBListener, Writing New Status Plugins, IRC Bot, Status Delivery
@section PBListener

@cindex PBListener
@stindex buildbot.status.client.PBListener


@example
import buildbot.status.client
pbl = buildbot.status.client.PBListener(port=int, user=str,
                                        passwd=str)
c['status'].append(pbl)
@end example

This sets up a PB listener on the given TCP port, to which a PB-based
status client can connect and retrieve status information.
@code{buildbot statusgui} (@pxref{statusgui}) is an example of such a
status client. The @code{port} argument can also be a strports
specification string.

@node Writing New Status Plugins,  , PBListener, Status Delivery
@section Writing New Status Plugins

TODO: this needs a lot more examples

Each status plugin is an object which provides the
@code{twisted.application.service.IService} interface, which creates a
tree of Services with the buildmaster at the top [not strictly true].
The status plugins are all children of an object which implements
@code{buildbot.interfaces.IStatus}, the main status object. From this
object, the plugin can retrieve anything it wants about current and
past builds. It can also subscribe to hear about new and upcoming
builds.

Status plugins which only react to human queries (like the Waterfall
display) never need to subscribe to anything: they are idle until
someone asks a question, then wake up and extract the information they
need to answer it, then they go back to sleep. Plugins which need to
act spontaneously when builds complete (like the MailNotifier plugin)
need to subscribe to hear about new builds.

If the status plugin needs to run network services (like the HTTP
server used by the Waterfall plugin), they can be attached as Service
children of the plugin itself, using the @code{IServiceCollection}
interface.



@node Command-line tool, Resources, Status Delivery, Top
@chapter Command-line tool

The @command{buildbot} command-line tool can be used to start or stop a
buildmaster or buildbot, and to interact with a running buildmaster.
Some of its subcommands are intended for buildmaster admins, while
some are for developers who are editing the code that the buildbot is
monitoring.

@menu
* Administrator Tools::         
* Developer Tools::             
* Other Tools::                 
* .buildbot config directory::  
@end menu

@node Administrator Tools, Developer Tools, Command-line tool, Command-line tool
@section Administrator Tools

The following @command{buildbot} sub-commands are intended for
buildmaster administrators:

@heading create-master

This creates a new directory and populates it with files that allow it
to be used as a buildmaster's base directory.

@example
buildbot create-master BASEDIR
@end example

@heading create-slave

This creates a new directory and populates it with files that let it
be used as a buildslave's base directory. You must provide several
arguments, which are used to create the initial @file{buildbot.tac}
file.

@example
buildbot create-slave @var{BASEDIR} @var{MASTERHOST}:@var{PORT} @var{SLAVENAME} @var{PASSWORD}
@end example

@heading start

This starts a buildmaster or buildslave which was already created in
the given base directory. The daemon is launched in the background,
with events logged to a file named @file{twistd.log}.

@example
buildbot start BASEDIR
@end example

@heading stop

This terminates the daemon (either buildmaster or buildslave) running
in the given directory.

@example
buildbot stop BASEDIR
@end example

@heading sighup

This sends a SIGHUP to the buildmaster running in the given directory,
which causes it to re-read its @file{master.cfg} file.

@example
buildbot sighup BASEDIR
@end example

@node Developer Tools, Other Tools, Administrator Tools, Command-line tool
@section Developer Tools

These tools are provided for use by the developers who are working on
the code that the buildbot is monitoring.

@menu
* statuslog::                   
* statusgui::                   
* try::                         
@end menu

@node statuslog, statusgui, Developer Tools, Developer Tools
@subsection statuslog

@example
buildbot statuslog --master @var{MASTERHOST}:@var{PORT}
@end example

This command starts a simple text-based status client, one which just
prints out a new line each time an event occurs on the buildmaster.

The @option{--master} option provides the location of the
@code{buildbot.status.client.PBListener} status port, used to deliver
build information to realtime status clients. The option is always in
the form of a string, with hostname and port number separated by a
colon (@code{HOSTNAME:PORTNUM}). Note that this port is @emph{not} the
same as the slaveport (although a future version may allow the same
port number to be used for both purposes). If you get an error message
to the effect of ``Failure: twisted.cred.error.UnauthorizedLogin:'',
this may indicate that you are connecting to the slaveport rather than
a @code{PBListener} port.

The @option{--master} option can also be provided by the
@code{masterstatus} name in @file{.buildbot/options} (@pxref{.buildbot
config directory}).

@node statusgui, try, statuslog, Developer Tools
@subsection statusgui

@cindex statusgui

If you have set up a PBListener (@pxref{PBListener}), you will be able
to monitor your Buildbot using a simple Gtk+ application invoked with
the @code{buildbot statusgui} command:

@example
buildbot statusgui --master @var{MASTERHOST}:@var{PORT}
@end example

This command starts a simple Gtk+-based status client, which contains
a few boxes for each Builder that change color as events occur. It
uses the same @option{--master} argument as the @command{buildbot
statuslog} command (@pxref{statuslog}).

@node try,  , statusgui, Developer Tools
@subsection try

This lets a developer to ask the question ``What would happen if I
committed this patch right now?''. It runs the unit test suite (across
multiple build platforms) on the developer's current code, allowing
them to make sure they will not break the tree when they finally
commit their changes.

The @command{buildbot try} command is meant to be run from within a
developer's local tree, and starts by figuring out the base revision
of that tree (what revision was current the last time the tree was
updated), and a patch that can be applied to that revision of the tree
to make it match the developer's copy. This (revision, patch) pair is
then sent to the buildmaster, which runs a build with that
SourceStamp. If you want, the tool will emit status messages as the
builds run, and will not terminate until the first failure has been
detected (or the last success).

There is an alternate form which accepts a pre-made patch file
(typically the output of a command like 'svn diff'). This ``--diff''
form does not require a local tree to run from. See @xref{try --diff}.

For this command to work, several pieces must be in place:


@heading TryScheduler

@slindex buildbot.scheduler.Try_Jobdir
@slindex buildbot.scheduler.Try_Userpass

The buildmaster must have a @code{scheduler.Try} instance in
the config file's @code{c['schedulers']} list. This lets the
administrator control who may initiate these ``trial'' builds, which
branches are eligible for trial builds, and which Builders should be
used for them.

The @code{TryScheduler} has various means to accept build requests:
all of them enforce more security than the usual buildmaster ports do.
Any source code being built can be used to compromise the buildslave
accounts, but in general that code must be checked out from the VC
repository first, so only people with commit privileges can get
control of the buildslaves. The usual force-build control channels can
waste buildslave time but do not allow arbitrary commands to be
executed by people who don't have those commit privileges. However,
the source code patch that is provided with the trial build does not
have to go through the VC system first, so it is important to make
sure these builds cannot be abused by a non-committer to acquire as
much control over the buildslaves as a committer has. Ideally, only
developers who have commit access to the VC repository would be able
to start trial builds, but unfortunately the buildmaster does not, in
general, have access to VC system's user list.

As a result, the @code{TryScheduler} requires a bit more
configuration. There are currently two ways to set this up:

@table @strong
@item jobdir (ssh)

This approach creates a command queue directory, called the
``jobdir'', in the buildmaster's working directory. The buildmaster
admin sets the ownership and permissions of this directory to only
grant write access to the desired set of developers, all of whom must
have accounts on the machine. The @code{buildbot try} command creates
a special file containing the source stamp information and drops it in
the jobdir, just like a standard maildir. When the buildmaster notices
the new file, it unpacks the information inside and starts the builds.

The config file entries used by 'buildbot try' either specify a local
queuedir (for which write and mv are used) or a remote one (using scp
and ssh).

The advantage of this scheme is that it is quite secure, the
disadvantage is that it requires fiddling outside the buildmaster
config (to set the permissions on the jobdir correctly). If the
buildmaster machine happens to also house the VC repository, then it
can be fairly easy to keep the VC userlist in sync with the
trial-build userlist. If they are on different machines, this will be
much more of a hassle. It may also involve granting developer accounts
on a machine that would not otherwise require them.

To implement this, the buildslave invokes 'ssh -l username host
buildbot tryserver ARGS', passing the patch contents over stdin. The
arguments must include the inlet directory and the revision
information.

@item user+password (PB)

In this approach, each developer gets a username/password pair, which
are all listed in the buildmaster's configuration file. When the
developer runs @code{buildbot try}, their machine connects to the
buildmaster via PB and authenticates themselves using that username
and password, then sends a PB command to start the trial build.

The advantage of this scheme is that the entire configuration is
performed inside the buildmaster's config file. The disadvantages are
that it is less secure (while the ``cred'' authentication system does
not expose the password in plaintext over the wire, it does not offer
most of the other security properties that SSH does). In addition, the
buildmaster admin is responsible for maintaining the username/password
list, adding and deleting entries as developers come and go.

@end table


For example, to set up the ``jobdir'' style of trial build, using a
command queue directory of @file{MASTERDIR/jobdir} (and assuming that
all your project developers were members of the @code{developers} unix
group), you would first create that directory (with @command{mkdir
MASTERDIR/jobdir MASTERDIR/jobdir/new MASTERDIR/jobdir/cur
MASTERDIR/jobdir/tmp; chgrp developers MASTERDIR/jobdir
MASTERDIR/jobdir/*; chmod g+rwx,o-rwx MASTERDIR/jobdir
MASTERDIR/jobdir/*}), and then use the following scheduler in the
buildmaster's config file:

@example
from buildbot.scheduler import Try_Jobdir
s = Try_Jobdir("try1", ["full-linux", "full-netbsd", "full-OSX"],
               jobdir="jobdir")
c['schedulers'] = [s]
@end example

Note that you must create the jobdir before telling the buildmaster to
use this configuration, otherwise you will get an error. Also remember
that the buildmaster must be able to read and write to the jobdir as
well. Be sure to watch the @file{twistd.log} file (@pxref{Logfiles})
as you start using the jobdir, to make sure the buildmaster is happy
with it.

To use the username/password form of authentication, create a
@code{Try_Userpass} instance instead. It takes the same
@code{builderNames} argument as the @code{Try_Jobdir} form, but
accepts an addtional @code{port} argument (to specify the TCP port to
listen on) and a @code{userpass} list of username/password pairs to
accept. Remember to use good passwords for this: the security of the
buildslave accounts depends upon it:

@example
from buildbot.scheduler import Try_Userpass
s = Try_Userpass("try2", ["full-linux", "full-netbsd", "full-OSX"],
                 port=8031, userpass=[("alice","pw1"), ("bob", "pw2")] )
c['schedulers'] = [s]
@end example

Like most places in the buildbot, the @code{port} argument takes a
strports specification. See @code{twisted.application.strports} for
details.


@heading locating the master

The @command{try} command needs to be told how to connect to the
@code{TryScheduler}, and must know which of the authentication
approaches described above is in use by the buildmaster. You specify
the approach by using @option{--connect=ssh} or @option{--connect=pb}
(or @code{try_connect = 'ssh'} or @code{try_connect = 'pb'} in
@file{.buildbot/options}).

For the PB approach, the command must be given a @option{--master}
argument (in the form HOST:PORT) that points to TCP port that you
picked in the @code{Try_Userpass} scheduler. It also takes a
@option{--username} and @option{--passwd} pair of arguments that match
one of the entries in the buildmaster's @code{userpass} list. These
arguments can also be provided as @code{try_master},
@code{try_username}, and @code{try_password} entries in the
@file{.buildbot/options} file.

For the SSH approach, the command must be given @option{--tryhost},
@option{--username}, and optionally @option{--password} (TODO:
really?) to get to the buildmaster host. It must also be given
@option{--trydir}, which points to the inlet directory configured
above. The trydir can be relative to the user's home directory, but
most of the time you will use an explicit path like
@file{~buildbot/project/trydir}. These arguments can be provided in
@file{.buildbot/options} as @code{try_host}, @code{try_username},
@code{try_password}, and @code{try_dir}.

In addition, the SSH approach needs to connect to a PBListener status
port, so it can retrieve and report the results of the build (the PB
approach uses the existing connection to retrieve status information,
so this step is not necessary). This requires a @option{--master}
argument, or a @code{masterstatus} entry in @file{.buildbot/options},
in the form of a HOSTNAME:PORT string.


@heading choosing the Builders

A trial build is performed on multiple Builders at the same time, and
the developer gets to choose which Builders are used (limited to a set
selected by the buildmaster admin with the TryScheduler's
@code{builderNames=} argument). The set you choose will depend upon
what your goals are: if you are concerned about cross-platform
compatibility, you should use multiple Builders, one from each
platform of interest. You might use just one builder if that platform
has libraries or other facilities that allow better test coverage than
what you can accomplish on your own machine, or faster test runs.

The set of Builders to use can be specified with multiple
@option{--builder} arguments on the command line. It can also be
specified with a single @code{try_builders} option in
@file{.buildbot/options} that uses a list of strings to specify all
the Builder names:

@example
try_builders = ["full-OSX", "full-win32", "full-linux"]
@end example

@heading specifying the VC system

The @command{try} command also needs to know how to take the
developer's current tree and extract the (revision, patch)
source-stamp pair. Each VC system uses a different process, so you
start by telling the @command{try} command which VC system you are
using, with an argument like @option{--vc=cvs} or @option{--vc=tla}.
This can also be provided as @code{try_vc} in
@file{.buildbot/options}.

The following names are recognized: @code{cvs} @code{svn} @code{baz}
@code{tla} @code{hg} @code{darcs}


@heading finding the top of the tree

Some VC systems (notably CVS and SVN) track each directory
more-or-less independently, which means the @command{try} command
needs to move up to the top of the project tree before it will be able
to construct a proper full-tree patch. To accomplish this, the
@command{try} command will crawl up through the parent directories
until it finds a marker file. The default name for this marker file is
@file{.buildbot-top}, so when you are using CVS or SVN you should
@code{touch .buildbot-top} from the top of your tree before running
@command{buildbot try}. Alternatively, you can use a filename like
@file{ChangeLog} or @file{README}, since many projects put one of
these files in their top-most directory (and nowhere else). To set
this filename, use @option{--try-topfile=ChangeLog}, or set it in the
options file with @code{try_topfile = 'ChangeLog'}.

You can also manually set the top of the tree with
@option{--try-topdir=~/trees/mytree}, or @code{try_topdir =
'~/trees/mytree'}. If you use @code{try_topdir}, in a
@file{.buildbot/options} file, you will need a separate options file
for each tree you use, so it may be more convenient to use the
@code{try_topfile} approach instead.

Other VC systems which work on full projects instead of individual
directories (tla, baz, darcs, monotone, mercurial, git) do not require
@command{try} to know the top directory, so the @option{--try-topfile}
and @option{--try-topdir} arguments will be ignored.
@c is this true? I think I currently require topdirs all the time.

If the @command{try} command cannot find the top directory, it will
abort with an error message.

@heading determining the branch name

Some VC systems record the branch information in a way that ``try''
can locate it, in particular Arch (both @command{tla} and
@command{baz}). For the others, if you are using something other than
the default branch, you will have to tell the buildbot which branch
your tree is using. You can do this with either the @option{--branch}
argument, or a @option{try_branch} entry in the
@file{.buildbot/options} file.

@heading determining the revision and patch

Each VC system has a separate approach for determining the tree's base
revision and computing a patch.

@table @code

@item CVS

@command{try} pretends that the tree is up to date. It converts the
current time into a @code{-D} time specification, uses it as the base
revision, and computes the diff between the upstream tree as of that
point in time versus the current contents. This works, more or less,
but requires that the local clock be in reasonably good sync with the
repository.

@item SVN
@command{try} does a @code{svn status -u} to find the latest
repository revision number (emitted on the last line in the ``Status
against revision: NN'' message). It then performs an @code{svn diff
-rNN} to find out how your tree differs from the repository version,
and sends the resulting patch to the buildmaster. If your tree is not
up to date, this will result in the ``try'' tree being created with
the latest revision, then @emph{backwards} patches applied to bring it
``back'' to the version you actually checked out (plus your actual
code changes), but this will still result in the correct tree being
used for the build.

@item baz
@command{try} does a @code{baz tree-id} to determine the
fully-qualified version and patch identifier for the tree
(ARCHIVE/VERSION--patch-NN), and uses the VERSION--patch-NN component
as the base revision. It then does a @code{baz diff} to obtain the
patch.

@item tla
@command{try} does a @code{tla tree-version} to get the
fully-qualified version identifier (ARCHIVE/VERSION), then takes the
first line of @code{tla logs --reverse} to figure out the base
revision. Then it does @code{tla changes --diffs} to obtain the patch.

@item Darcs
@code{darcs changes --context} emits a text file that contains a list
of all patches back to and including the last tag was made. This text
file (plus the location of a repository that contains all these
patches) is sufficient to re-create the tree. Therefore the contents
of this ``context'' file @emph{are} the revision stamp for a
Darcs-controlled source tree.

So @command{try} does a @code{darcs changes --context} to determine
what your tree's base revision is, and then does a @code{darcs diff
-u} to compute the patch relative to that revision.

@item Mercurial
@code{hg identify} emits a short revision ID (basically a truncated
SHA1 hash of the current revision's contents), which is used as the
base revision. @code{hg diff} then provides the patch relative to that
revision. For @command{try} to work, your working directory must only
have patches that are available from the same remotely-available
repository that the build process' @code{step.Mercurial} will use.

@item Git
@code{git branch -v} lists all the branches available in the local
repository along with the revision ID it points to and a short summary
of the last commit. The line containing the currently checked out
branch begins with '* ' (star and space) while all the others start
with '  ' (two spaces). @command{try} scans for this line and extracts
the branch name and revision from it. Then it generates a diff against
the base revision.
@c TODO: I'm not sure if this actually works the way it's intended
@c since the extracted base revision might not actually exist in the
@c upstream repository. Perhaps we need to add a --remote option to
@c specify the remote tracking branch to generate a diff against.

@c TODO: monotone
@end table

@heading waiting for results

If you provide the @option{--wait} option (or @code{try_wait = True}
in @file{.buildbot/options}), the @command{buildbot try} command will
wait until your changes have either been proven good or bad before
exiting. Unless you use the @option{--quiet} option (or
@code{try_quiet=True}), it will emit a progress message every 60
seconds until the builds have completed.

@menu
* try --diff::                  
@end menu

@node try --diff,  , try, try
@subsubsection try --diff

Sometimes you might have a patch from someone else that you want to
submit to the buildbot. For example, a user may have created a patch
to fix some specific bug and sent it to you by email. You've inspected
the patch and suspect that it might do the job (and have at least
confirmed that it doesn't do anything evil). Now you want to test it
out.

One approach would be to check out a new local tree, apply the patch,
run your local tests, then use ``buildbot try'' to run the tests on
other platforms. An alternate approach is to use the @command{buildbot
try --diff} form to have the buildbot test the patch without using a
local tree.

This form takes a @option{--diff} argument which points to a file that
contains the patch you want to apply. By default this patch will be
applied to the TRUNK revision, but if you give the optional
@option{--baserev} argument, a tree of the given revision will be used
as a starting point instead of TRUNK.

You can also use @command{buildbot try --diff=-} to read the patch
from stdin.

Each patch has a ``patchlevel'' associated with it. This indicates the
number of slashes (and preceding pathnames) that should be stripped
before applying the diff. This exactly corresponds to the @option{-p}
or @option{--strip} argument to the @command{patch} utility. By
default @command{buildbot try --diff} uses a patchlevel of 0, but you
can override this with the @option{-p} argument.

When you use @option{--diff}, you do not need to use any of the other
options that relate to a local tree, specifically @option{--vc},
@option{--try-topfile}, or @option{--try-topdir}. These options will
be ignored. Of course you must still specify how to get to the
buildmaster (with @option{--connect}, @option{--tryhost}, etc).


@node Other Tools, .buildbot config directory, Developer Tools, Command-line tool
@section Other Tools

These tools are generally used by buildmaster administrators.

@menu
* sendchange::                  
* debugclient::                 
@end menu

@node sendchange, debugclient, Other Tools, Other Tools
@subsection sendchange

This command is used to tell the buildmaster about source changes. It
is intended to be used from within a commit script, installed on the
VC server. It requires that you have a PBChangeSource
(@pxref{PBChangeSource}) running in the buildmaster (by being set in
@code{c['change_source']}).


@example
buildbot sendchange --master @var{MASTERHOST}:@var{PORT} --username @var{USER} @var{FILENAMES..}
@end example

There are other (optional) arguments which can influence the
@code{Change} that gets submitted:

@table @code
@item --branch
This provides the (string) branch specifier. If omitted, it defaults
to None, indicating the ``default branch''. All files included in this
Change must be on the same branch.

@item --revision_number
This provides a (numeric) revision number for the change, used for VC systems
that use numeric transaction numbers (like Subversion).

@item --revision
This provides a (string) revision specifier, for VC systems that use
strings (Arch would use something like patch-42 etc).

@item --revision_file
This provides a filename which will be opened and the contents used as
the revision specifier. This is specifically for Darcs, which uses the
output of @command{darcs changes --context} as a revision specifier.
This context file can be a couple of kilobytes long, spanning a couple
lines per patch, and would be a hassle to pass as a command-line
argument.

@item --comments
This provides the change comments as a single argument. You may want
to use @option{--logfile} instead.

@item --logfile
This instructs the tool to read the change comments from the given
file. If you use @code{-} as the filename, the tool will read the
change comments from stdin.
@end table


@node debugclient,  , sendchange, Other Tools
@subsection debugclient

@example
buildbot debugclient --master @var{MASTERHOST}:@var{PORT} --passwd @var{DEBUGPW}
@end example

This launches a small Gtk+/Glade-based debug tool, connecting to the
buildmaster's ``debug port''. This debug port shares the same port
number as the slaveport (@pxref{Setting the slaveport}), but the
@code{debugPort} is only enabled if you set a debug password in the
buildmaster's config file (@pxref{Debug options}). The
@option{--passwd} option must match the @code{c['debugPassword']}
value.

@option{--master} can also be provided in @file{.debug/options} by the
@code{master} key. @option{--passwd} can be provided by the
@code{debugPassword} key.

The @code{Connect} button must be pressed before any of the other
buttons will be active. This establishes the connection to the
buildmaster. The other sections of the tool are as follows:

@table @code
@item Reload .cfg
Forces the buildmaster to reload its @file{master.cfg} file. This is
equivalent to sending a SIGHUP to the buildmaster, but can be done
remotely through the debug port. Note that it is a good idea to be
watching the buildmaster's @file{twistd.log} as you reload the config
file, as any errors which are detected in the config file will be
announced there.

@item Rebuild .py
(not yet implemented). The idea here is to use Twisted's ``rebuild''
facilities to replace the buildmaster's running code with a new
version. Even if this worked, it would only be used by buildbot
developers.

@item poke IRC
This locates a @code{words.IRC} status target and causes it to emit a
message on all the channels to which it is currently connected. This
was used to debug a problem in which the buildmaster lost the
connection to the IRC server and did not attempt to reconnect.

@item Commit
This allows you to inject a Change, just as if a real one had been
delivered by whatever VC hook you are using. You can set the name of
the committed file and the name of the user who is doing the commit.
Optionally, you can also set a revision for the change. If the
revision you provide looks like a number, it will be sent as an
integer, otherwise it will be sent as a string.

@item Force Build
This lets you force a Builder (selected by name) to start a build of
the current source tree.

@item Currently
(obsolete). This was used to manually set the status of the given
Builder, but the status-assignment code was changed in an incompatible
way and these buttons are no longer meaningful.

@end table


@node .buildbot config directory,  , Other Tools, Command-line tool
@section .buildbot config directory

Many of the @command{buildbot} tools must be told how to contact the
buildmaster that they interact with. This specification can be
provided as a command-line argument, but most of the time it will be
easier to set them in an ``options'' file. The @command{buildbot}
command will look for a special directory named @file{.buildbot},
starting from the current directory (where the command was run) and
crawling upwards, eventually looking in the user's home directory. It
will look for a file named @file{options} in this directory, and will
evaluate it as a python script, looking for certain names to be set.
You can just put simple @code{name = 'value'} pairs in this file to
set the options.

For a description of the names used in this file, please see the
documentation for the individual @command{buildbot} sub-commands. The
following is a brief sample of what this file's contents could be.

@example
# for status-reading tools
masterstatus = 'buildbot.example.org:12345'
# for 'sendchange' or the debug port
master = 'buildbot.example.org:18990'
debugPassword = 'eiv7Po'
@end example

@table @code
@item masterstatus
Location of the @code{client.PBListener} status port, used by
@command{statuslog} and @command{statusgui}.

@item master
Location of the @code{debugPort} (for @command{debugclient}). Also the
location of the @code{pb.PBChangeSource} (for @command{sendchange}).
Usually shares the slaveport, but a future version may make it
possible to have these listen on a separate port number.

@item debugPassword
Must match the value of @code{c['debugPassword']}, used to protect the
debug port, for the @command{debugclient} command.

@item username
Provides a default username for the @command{sendchange} command.

@end table


The following options are used by the @code{buildbot try} command
(@pxref{try}):

@table @code
@item try_connect
This specifies how the ``try'' command should deliver its request to
the buildmaster. The currently accepted values are ``ssh'' and ``pb''.
@item try_builders
Which builders should be used for the ``try'' build.
@item try_vc
This specifies the version control system being used.
@item try_branch
This indicates that the current tree is on a non-trunk branch.
@item try_topdir
@item try_topfile
Use @code{try_topdir} to explicitly indicate the top of your working
tree, or @code{try_topfile} to name a file that will only be found in
that top-most directory.

@item try_host
@item try_username
@item try_dir
When try_connect is ``ssh'', the command will pay attention to
@code{try_host}, @code{try_username}, and @code{try_dir}.

@item try_username
@item try_password
@item try_master
Instead, when @code{try_connect} is ``pb'', the command will pay
attention to @code{try_username}, @code{try_password}, and
@code{try_master}.

@item try_wait
@item masterstatus
@code{try_wait} and @code{masterstatus} are used to ask the ``try''
command to wait for the requested build to complete.

@end table



@node Resources, Developer's Appendix, Command-line tool, Top
@chapter Resources

The Buildbot's home page is at @uref{http://buildbot.sourceforge.net/}

For configuration questions and general discussion, please use the
@code{buildbot-devel} mailing list. The subscription instructions and
archives are available at
@uref{http://lists.sourceforge.net/lists/listinfo/buildbot-devel}

@node Developer's Appendix, Index of Useful Classes, Resources, Top
@unnumbered Developer's Appendix

This appendix contains random notes about the implementation of the
Buildbot, and is likely to only be of use to people intending to
extend the Buildbot's internals.

The buildmaster consists of a tree of Service objects, which is shaped
as follows:

@example
BuildMaster
 ChangeMaster  (in .change_svc)
  [IChangeSource instances]
 [IScheduler instances]  (in .schedulers)
 BotMaster  (in .botmaster)
  [IBuildSlave instances]
 [IStatusTarget instances]  (in .statusTargets)
@end example

The BotMaster has a collection of Builder objects as values of its
@code{.builders} dictionary.


@node Index of Useful Classes, Index of master.cfg keys, Developer's Appendix, Top
@unnumbered Index of Useful Classes

This is a list of all user-visible classes. There are the ones that
are useful in @file{master.cfg}, the buildmaster's configuration file.
Classes that are not listed here are generally internal things that
admins are unlikely to have much use for.


@heading Change Sources
@printindex cs

@heading Schedulers and Locks
@printindex sl

@heading Build Factories
@printindex bf

@heading Build Steps
@printindex bs

@c undocumented steps
@bsindex buildbot.steps.source.Git
@bsindex buildbot.steps.maxq.MaxQ


@heading Status Targets
@printindex st

@c TODO: undocumented targets

@node Index of master.cfg keys, Index, Index of Useful Classes, Top
@unnumbered Index of master.cfg keys

This is a list of all of the significant keys in master.cfg . Recall
that master.cfg is effectively a small python program with exactly one
responsibility: create a dictionary named @code{BuildmasterConfig}.
The keys of this dictionary are listed here. The beginning of the
master.cfg file typically starts with something like:

@example
BuildmasterConfig = c = @{@}
@end example

Therefore a config key of @code{change_source} will usually appear in
master.cfg as @code{c['change_source']}.

@printindex bc


@node Index,  , Index of master.cfg keys, Top
@unnumbered Index

@printindex cp


@bye
<|MERGE_RESOLUTION|>--- conflicted
+++ resolved
@@ -5825,77 +5825,6 @@
 @slindex buildbot.locks.SlaveLock
 @slindex buildbot.locks.LockAccess
 
-<<<<<<< HEAD
-For various reasons, you may want to prevent certain Steps (or perhaps
-entire Builds) from running simultaneously. Limited CPU speed or
-network bandwidth to the VC server, problems with simultaneous access
-to a database server used by unit tests, or multiple Builds which
-access shared state may all require some kind of interlock to prevent
-corruption, confusion, or resource overload. These resources might
-require completely exclusive access, or it might be sufficient to
-establish a limit of two or three simultaneous builds.
-
-@code{Locks} are the mechanism used to express these kinds of
-constraints on when Builds or Steps can be run. There are two kinds of
-@code{Locks}, each with their own scope: @code{MasterLock} instances
-are scoped to the buildbot as a whole, while @code{SlaveLock}s are
-scoped to a single buildslave. This means that each buildslave has a
-separate copy of each @code{SlaveLock}, which could enforce a
-one-Build-at-a-time limit for each machine, but still allow as many
-simultaneous builds as there are machines.
-
-When using a @code{Lock}, you can specify how you want to access it
-with a @code{LockAccess} object. You can have an exclusive lock (the
-@code{'exclusive'} mode) where the lock has exactly one owner, or
-share it with with others up to the limit (the @code{'counting'}
-mode).
-
-Each @code{Lock} is created with a unique name. Each lock gets a count
-of how many owners it may have in @code{'counting'} mode: how many processes can claim it at the
-same time. This limit defaults to one, and is controllable through the
-@code{maxCount} argument. On @code{SlaveLock}s you can set the owner
-count on a per-slave basis by providing a dictionary (that maps from
-slavename to maximum owner count) to its @code{maxCountForSlave}
-argument. Any buildslaves that aren't mentioned in
-@code{maxCountForSlave} get their owner count from @code{maxCount}.
-
-To use a lock, simply include it with the desired mode of access in the @code{locks=} argument of the
-@code{BuildStep} object that should obtain the lock before it runs.
-This argument accepts a list of @code{LockAccess} objects: the Step will
-acquire all of them before it runs. (For backwards compatibility, the
-list also accepts @code{Lock} objects which are accessed in
-@code{'counting'} mode.)
-
-To claim a lock for the whole Build, add a @code{'locks'} key to the
-builder specification dictionary with the same list of
-@code{LockAccess} objects (and for backwards compatibility, the list
-also accepts @code{Lock} objects which are accessed in
-@code{'counting'} mode).
-(The builder specification dictionary is the dictionary that has the @code{'name'},
-@code{'slavename'}, @code{'builddir'}, and @code{'factory'} keys). The
-@code{Build} object also accepts a @code{locks=} argument, but unless
-you are writing your own @code{BuildFactory} subclass then it will be
-easier to set the locks in the builder dictionary.
-
-Note that there are no partial-acquire or partial-release semantics:
-this prevents deadlocks caused by two Steps each waiting for a lock
-held by the other@footnote{Also note that a clever buildmaster admin
-could still create the opportunity for deadlock: Build A obtains Lock
-1, inside which Step A.two tries to acquire Lock 2 at the Step level.
-Meanwhile Build B obtains Lock 2, and has a Step B.two which wants to
-acquire Lock 1 at the Step level. Don't Do That.}. This also means
-that waiting to acquire a @code{Lock} can take an arbitrarily long
-time: if the buildmaster is very busy, a Step or Build which requires
-only one @code{Lock} may starve another that is waiting for that
-@code{Lock} plus some others.
-
-
-In the following example, we run the same build on three different
-platforms. The unit-test steps of these builds all use a common
-database server, and would interfere with each other if allowed to run
-simultaneously. The @code{Lock} prevents more than one of these builds
-from happening at the same time.
-=======
 Until now, we assumed that a master can run builds at any slave whenever
 needed or desired.  Some times, you want to enforce additional constraints on
 builds. For reasons like limited network bandwidth, old slave machines, or a
@@ -5932,95 +5861,11 @@
 
 Time for a few examples. Below a master lock is defined to protect a data base,
 and a slave lock is created to limit the number of builds at each slave.
->>>>>>> a9306037
 
 @example
 from buildbot import locks
 
 db_lock = locks.MasterLock("database")
-<<<<<<< HEAD
-f = factory.BuildFactory()
-f.addStep(source.SVN(svnurl="http://example.org/svn/Trunk"))
-f.addStep(shell.ShellCommand(command="make all"))
-f.addStep(shell.ShellCommand(command="make test",
-                             locks=[db_lock.access('exclusive')]))
-b1 = @{'name': 'full1', 'slavename': 'bot-1', 'builddir': 'f1', 'factory': f@}
-b2 = @{'name': 'full2', 'slavename': 'bot-2', 'builddir': 'f2', 'factory': f@}
-b3 = @{'name': 'full3', 'slavename': 'bot-3', 'builddir': 'f3', 'factory': f@}
-c['builders'] = [b1, b2, b3]
-@end example
-
-Note that by default, a @code{Lock} uses a @code{maxCount=1} limit, so
-you can also use the @code{'counting'} access mode in this example.
-
-In the next example, we have one buildslave hosting three separate
-Builders (each running tests against a different version of Python).
-The machine which hosts this buildslave is not particularly fast, so
-we want to prevent all three builds from all happening at the same
-time. (Assume we've experimentally determined that one build leaves
-unused CPU capacity, three builds causes a lot of disk thrashing, but
-two builds at a time is Just Right). We use a @code{SlaveLock} because
-the builds happening on this one slow slave should not affect builds
-running on other slaves, and we use the lock on the build as a whole
-because the slave is so slow that even multiple simultaneous SVN
-checkouts would be too taxing. We set @code{maxCount=2} to achieve our
-goal of two simultaneous builds per slave.
-
-@example
-from buildbot import locks
-from buildbot.steps import source
-from buildbot.process import s, factory
-
-slow_lock = locks.SlaveLock("cpu", maxCount=2)
-source = s(source.SVN, svnurl="http://example.org/svn/Trunk")
-f22 = factory.Trial(source, trialpython=["python2.2"])
-f23 = factory.Trial(source, trialpython=["python2.3"])
-f24 = factory.Trial(source, trialpython=["python2.4"])
-b1 = @{'name': 'p22', 'slavename': 'bot-1', 'builddir': 'p22',
-      'factory': f22, 'locks': [slow_lock.access('counting')] @}
-b2 = @{'name': 'p23', 'slavename': 'bot-1', 'builddir': 'p23',
-      'factory': f23, 'locks': [slow_lock.access('counting')] @}
-b3 = @{'name': 'p24', 'slavename': 'bot-1', 'builddir': 'p24',
-      'factory': f24, 'locks': [slow_lock.access('counting')] @}
-c['builders'] = [b1, b2, b3]
-@end example
-
-You can also mix access modes. In the next example, a limit of at most
-two builds is enforced. The cleanup process however needs exclusive
-access to prevent interference with the build processes.
-
-@example
-from buildbot import locks
-from buildbot.steps import source, shell
-from buildbot.process import factory
-
-build_lock = locks.MasterLock("builds", maxCount=2)
-fb = factory.BuildFactory()
-fb.addStep(source.SVN(svnurl="http://example.org/svn/Trunk"))
-fb.addStep(shell.ShellCommand(command=["make", "all"]))
-b1 = @{'name': 'b1', 'slavename': 'bot-1', 'builddir' : 'b1',
-      'factory': fb, 'locks': [build_lock.access('counting')] @}
-b2 = @{'name': 'b2', 'slavename': 'bot-2', 'builddir' : 'b2',
-      'factory': fb, 'locks': [build_lock.access('counting')] @}
-b3 = @{'name': 'b3', 'slavename': 'bot-3', 'builddir' : 'b3',
-      'factory': fb, 'locks': [build_lock.access('counting')] @}
-fc = factory.BuildFactory()
-fc.addStep(shell.ShellCommand(command=["cleanup"]))
-cl = @{'name': 'clean', 'slavename': 'bot-1', 'builddir' :clean',
-      'factory': fc, 'locks': [build_lock.access('exclusive')] @}
-c['builders'] = [b1, b2, b3, cl]
-@end example
-
-In the last example, we use two Locks at the same time. In this case,
-we're concerned about both of the previous constraints, but we'll say
-that only the tests are computationally intensive, and that they have
-been split into those which use the database and those which do not.
-In addition, two of the Builds run on a fast machine which does not
-need to worry about the cpu lock, but which still must be prevented
-from simultaneous database access. We use @code{maxCountForSlave} to
-limit the slow machine to one simultanous build, but allow practically
-unlimited concurrent builds on the fast machine.
-=======
 build_lock = locks.SlaveLock("slave_builds",
                              maxCount = 1,
                              maxCountForSlave = { 'fast': 3, 'new': 2 })
@@ -6056,7 +5901,6 @@
 time.} by other builds that need fewer locks.
 
 To illustrate use of locks, a few examples.
->>>>>>> a9306037
 
 @example
 from buildbot import locks
@@ -6070,24 +5914,6 @@
 
 f = factory.BuildFactory()
 f.addStep(source.SVN(svnurl="http://example.org/svn/Trunk"))
-<<<<<<< HEAD
-f.addStep(shell.ShellCommand(command="make all",
-                             locks=[cpu_lock.access('counting')]))
-f.addStep(shell.ShellCommand(command="make test",
-                             locks=[cpu_lock.access('counting')]))
-f.addStep(shell.ShellCommand(command="make db-test",
-                             locks=[db_lock.access('exclusive'),
-			            cpu_lock.access('counting')]))
-
-b1 = @{'name': 'full1', 'slavename': 'bot-slow', 'builddir': 'full1',
-      'factory': f@}
-b2 = @{'name': 'full2', 'slavename': 'bot-slow', 'builddir': 'full2',
-      'factory': f@}
-b3 = @{'name': 'full3', 'slavename': 'bot-fast', 'builddir': 'full3',
-      'factory': f@}
-b4 = @{'name': 'full4', 'slavename': 'bot-fast', 'builddir': 'full4',
-      'factory': f@}
-=======
 f.addStep(shell.ShellCommand(command="make all"))
 f.addStep(shell.ShellCommand(command="make test",
                              locks=[db_lock.access('exclusive')]))
@@ -6104,7 +5930,6 @@
 b4 = @{'name': 'full4', 'slavename': 'other', 'builddir': 'f4', 'factory': f.
        'locks': [build_lock.access('counting')] @}
 
->>>>>>> a9306037
 c['builders'] = [b1, b2, b3, b4]
 @end example
 
